--- conflicted
+++ resolved
@@ -59,48 +59,8 @@
             try (IgniteCache<Integer, String> cache = ignite.createCache(cfg)) {
                 int keyCnt = 20;
 
-<<<<<<< HEAD
                 // These entries will be queried by initial predicate.
                 for (int i = 0; i < keyCnt; i++)
-=======
-            // These entries will be queried by initial predicate.
-            for (int i = 0; i < keyCnt; i++)
-                cache.put(i, Integer.toString(i));
-
-            // Create new continuous query.
-            ContinuousQuery<Integer, String> qry = new ContinuousQuery<>();
-
-            qry.setInitialQuery(new ScanQuery<>(new IgniteBiPredicate<Integer, String>() {
-                @Override public boolean apply(Integer key, String val) {
-                    return key > 10;
-                }
-            }));
-
-            // Callback that is called locally when update notifications are received.
-            qry.setLocalListener(new CacheEntryUpdatedListener<Integer, String>() {
-                @Override public void onUpdated(Iterable<CacheEntryEvent<? extends Integer, ? extends String>> evts) {
-                    for (CacheEntryEvent<? extends Integer, ? extends String> e : evts)
-                        System.out.println("Updated entry [key=" + e.getKey() + ", val=" + e.getValue() + ']');
-                }
-            });
-
-            // This filter will be evaluated remotely on all nodes.
-            // Entry that pass this filter will be sent to the caller.
-            qry.setRemoteFilter(new IgniteCacheEntryEventFilter<Integer, String>() {
-                @Override public boolean evaluate(CacheEntryEvent<? extends Integer, ? extends String> e) {
-                    return e.getKey() > 10;
-                }
-            });
-
-            // Execute query.
-            try (QueryCursor<Cache.Entry<Integer, String>> cur = cache.query(qry)) {
-                // Iterate through existing data.
-                for (Cache.Entry<Integer, String> e : cur)
-                    System.out.println("Queried existing entry [key=" + e.getKey() + ", val=" + e.getValue() + ']');
-
-                // Add a few more keys and watch more query notifications.
-                for (int i = keyCnt; i < keyCnt + 10; i++)
->>>>>>> 8271e51e
                     cache.put(i, Integer.toString(i));
 
                 // Create new continuous query.
@@ -122,7 +82,7 @@
 
                 // This filter will be evaluated remotely on all nodes.
                 // Entry that pass this filter will be sent to the caller.
-                qry.setRemoteFilter(new CacheEntryEventFilter<Integer, String>() {
+                qry.setRemoteFilter(new IgniteCacheEntryEventFilter<Integer, String>() {
                     @Override public boolean evaluate(CacheEntryEvent<? extends Integer, ? extends String> e) {
                         return e.getKey() > 10;
                     }
