--- conflicted
+++ resolved
@@ -28,10 +28,6 @@
 
     <properties>
         <project.build.sourceEncoding>UTF-8</project.build.sourceEncoding>
-<<<<<<< HEAD
-        <ignite.version>1.0.1-RC-SNAPSHOT</ignite.version>
-=======
->>>>>>> 278e9ff1
     </properties>
 
     <groupId>org.apache.ignite</groupId>
