--- conflicted
+++ resolved
@@ -927,11 +927,7 @@
      * @param passwd Password.
      * @param key Private key file.
      * @param nodes Number of nodes.
-<<<<<<< HEAD
-     * @param igniteHome IgniteHome home.
-=======
      * @param igniteHome Ignite home.
->>>>>>> 1d7321b0
      * @param cfg Configuration file path.
      * @param script Startup script path.
      * @return Parameters map.
@@ -967,11 +963,7 @@
      * @param passwd Password.
      * @param key Private key file.
      * @param nodes Number of nodes.
-<<<<<<< HEAD
-     * @param igniteHome IgniteHome home.
-=======
      * @param igniteHome Ignite home.
->>>>>>> 1d7321b0
      * @param cfg Configuration file path.
      * @param script Startup script path.
      * @return Parameters map.
