<?xml version="1.0" encoding="UTF-8"?>

<!--
  Licensed to the Apache Software Foundation (ASF) under one or more
  contributor license agreements.  See the NOTICE file distributed with
  this work for additional information regarding copyright ownership.
  The ASF licenses this file to You under the Apache License, Version 2.0
  (the "License"); you may not use this file except in compliance with
  the License.  You may obtain a copy of the License at

       http://www.apache.org/licenses/LICENSE-2.0

  Unless required by applicable law or agreed to in writing, software
  distributed under the License is distributed on an "AS IS" BASIS,
  WITHOUT WARRANTIES OR CONDITIONS OF ANY KIND, either express or implied.
  See the License for the specific language governing permissions and
  limitations under the License.
-->

<!--
    POM file.
-->
<project xmlns="http://maven.apache.org/POM/4.0.0" xmlns:xsi="http://www.w3.org/2001/XMLSchema-instance" xsi:schemaLocation="http://maven.apache.org/POM/4.0.0 http://maven.apache.org/xsd/maven-4.0.0.xsd">
    <modelVersion>4.0.0</modelVersion>

    <parent>
        <groupId>org.apache.ignite</groupId>
        <artifactId>ignite-parent</artifactId>
        <version>1</version>
        <relativePath>../../parent</relativePath>
    </parent>

    <artifactId>ignite-kafka</artifactId>
<<<<<<< HEAD
    <version>1.5.0-b1-SNAPSHOT</version>
=======
    <version>1.5.1-b2-SNAPSHOT</version>
>>>>>>> 250aa4f9
    <url>http://ignite.apache.org</url>

    <dependencies>
        <dependency>
            <groupId>org.apache.ignite</groupId>
            <artifactId>ignite-core</artifactId>
            <version>${project.version}</version>
        </dependency>

        <dependency>
            <groupId>org.apache.kafka</groupId>
            <artifactId>kafka_2.10</artifactId>
            <version>${kafka.version}</version>
            <exclusions>
                <exclusion>
                    <groupId>com.sun.jmx</groupId>
                    <artifactId>jmxri</artifactId>
                </exclusion>
                <exclusion>
                    <groupId>com.sun.jdmk</groupId>
                    <artifactId>jmxtools</artifactId>
                </exclusion>
                <exclusion>
                    <groupId>net.sf.jopt-simple</groupId>
                    <artifactId>jopt-simple</artifactId>
                </exclusion>
                <exclusion>
                    <groupId>org.slf4j</groupId>
                    <artifactId>slf4j-simple</artifactId>
                </exclusion>
                <exclusion>
                    <groupId>org.apache.zookeeper</groupId>
                    <artifactId>zookeeper</artifactId>
                </exclusion>
            </exclusions>
        </dependency>

        <dependency>
            <groupId>org.apache.zookeeper</groupId>
            <artifactId>zookeeper</artifactId>
            <version>${zookeeper.version}</version>
        </dependency>

        <dependency>
            <groupId>org.apache.ignite</groupId>
            <artifactId>ignite-log4j</artifactId>
            <version>${project.version}</version>
        </dependency>

        <dependency>
            <groupId>org.ow2.asm</groupId>
            <artifactId>asm-all</artifactId>
            <version>${asm.version}</version>
        </dependency>

        <dependency>
            <groupId>org.apache.ignite</groupId>
            <artifactId>ignite-spring</artifactId>
            <version>${project.version}</version>
            <scope>test</scope>
        </dependency>

        <dependency>
            <groupId>org.apache.ignite</groupId>
            <artifactId>ignite-core</artifactId>
            <version>${project.version}</version>
            <type>test-jar</type>
            <scope>test</scope>
        </dependency>
    </dependencies>

    <build>
        <plugins>
            <!-- Generate the OSGi MANIFEST.MF for this bundle. -->
            <plugin>
                <groupId>org.apache.felix</groupId>
                <artifactId>maven-bundle-plugin</artifactId>
            </plugin>
        </plugins>
    </build>

</project><|MERGE_RESOLUTION|>--- conflicted
+++ resolved
@@ -31,11 +31,7 @@
     </parent>
 
     <artifactId>ignite-kafka</artifactId>
-<<<<<<< HEAD
-    <version>1.5.0-b1-SNAPSHOT</version>
-=======
     <version>1.5.1-b2-SNAPSHOT</version>
->>>>>>> 250aa4f9
     <url>http://ignite.apache.org</url>
 
     <dependencies>
@@ -48,7 +44,7 @@
         <dependency>
             <groupId>org.apache.kafka</groupId>
             <artifactId>kafka_2.10</artifactId>
-            <version>${kafka.version}</version>
+            <version>0.8.2.1</version>
             <exclusions>
                 <exclusion>
                     <groupId>com.sun.jmx</groupId>
@@ -76,7 +72,7 @@
         <dependency>
             <groupId>org.apache.zookeeper</groupId>
             <artifactId>zookeeper</artifactId>
-            <version>${zookeeper.version}</version>
+            <version>3.4.5</version>
         </dependency>
 
         <dependency>
@@ -88,7 +84,7 @@
         <dependency>
             <groupId>org.ow2.asm</groupId>
             <artifactId>asm-all</artifactId>
-            <version>${asm.version}</version>
+            <version>4.2</version>
         </dependency>
 
         <dependency>
@@ -107,14 +103,4 @@
         </dependency>
     </dependencies>
 
-    <build>
-        <plugins>
-            <!-- Generate the OSGi MANIFEST.MF for this bundle. -->
-            <plugin>
-                <groupId>org.apache.felix</groupId>
-                <artifactId>maven-bundle-plugin</artifactId>
-            </plugin>
-        </plugins>
-    </build>
-
 </project>