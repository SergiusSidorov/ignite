--- conflicted
+++ resolved
@@ -77,13 +77,8 @@
 ::
 :: Set GRIDGAIN_LIBS
 ::
-<<<<<<< HEAD
 call "%SCRIPTS_HOME%\include\setenv.bat"
 call "%SCRIPTS_HOME%\include\target-classpath.bat" :: Will be removed in release.
-=======
-call "%GRIDGAIN_HOME%\os\bin\include\setenv.bat"
-call "%GRIDGAIN_HOME%\os\bin\include\target-classpath.bat"
->>>>>>> 0336e50c
 
 ::
 :: Remove slf4j, log4j libs from classpath for hadoop edition, because they already exist in hadoop.
@@ -102,11 +97,7 @@
 ::
 :: Parse command line parameters.
 ::
-<<<<<<< HEAD
-call "%SCRIPTS_HOME%\bin\include\parseargs.bat" %*
-=======
-call "%GRIDGAIN_HOME%\os\bin\include\parseargs.bat" %*
->>>>>>> 0336e50c
+call "%SCRIPTS_HOME%\include\parseargs.bat" %*
 if %ERRORLEVEL% neq 0 (
     echo Arguments parsing failed
     exit /b %ERRORLEVEL%
