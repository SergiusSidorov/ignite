/*
 * Licensed to the Apache Software Foundation (ASF) under one or more
 * contributor license agreements.  See the NOTICE file distributed with
 * this work for additional information regarding copyright ownership.
 * The ASF licenses this file to You under the Apache License, Version 2.0
 * (the "License"); you may not use this file except in compliance with
 * the License.  You may obtain a copy of the License at
 *
 *      http://www.apache.org/licenses/LICENSE-2.0
 *
 * Unless required by applicable law or agreed to in writing, software
 * distributed under the License is distributed on an "AS IS" BASIS,
 * WITHOUT WARRANTIES OR CONDITIONS OF ANY KIND, either express or implied.
 * See the License for the specific language governing permissions and
 * limitations under the License.
 */

#ifdef _WIN32
#   include <windows.h>
#endif

#include <sql.h>
#include <sqlext.h>

#include <vector>
#include <string>
#include <algorithm>

#ifndef _MSC_VER
#   define BOOST_TEST_DYN_LINK
#endif

#include <boost/test/unit_test.hpp>

#include "ignite/ignite.h"
#include "ignite/ignition.h"
#include "ignite/impl/binary/binary_utils.h"

#include "test_type.h"
#include "test_utils.h"

using namespace ignite;
using namespace ignite::cache;
using namespace ignite::cache::query;
using namespace ignite::common;

using namespace boost::unit_test;

using ignite::impl::binary::BinaryUtils;

/**
 * Test setup fixture.
 */
struct QueriesTestSuiteFixture 
{
    /**
     * Establish connection to node.
     *
     * @param connectStr Connection string.
     */
    void Connect(const std::string& connectStr)
    {
        // Allocate an environment handle
        SQLAllocHandle(SQL_HANDLE_ENV, SQL_NULL_HANDLE, &env);

        BOOST_REQUIRE(env != NULL);

        // We want ODBC 3 support
        SQLSetEnvAttr(env, SQL_ATTR_ODBC_VERSION, reinterpret_cast<void*>(SQL_OV_ODBC3), 0);

        // Allocate a connection handle
        SQLAllocHandle(SQL_HANDLE_DBC, env, &dbc);

        BOOST_REQUIRE(dbc != NULL);

        // Connect string
        std::vector<SQLCHAR> connectStr0;

        connectStr0.reserve(connectStr.size() + 1);
        std::copy(connectStr.begin(), connectStr.end(), std::back_inserter(connectStr0));

        SQLCHAR outstr[ODBC_BUFFER_SIZE];
        SQLSMALLINT outstrlen;

        // Connecting to ODBC server.
        SQLRETURN ret = SQLDriverConnect(dbc, NULL, &connectStr0[0], static_cast<SQLSMALLINT>(connectStr0.size()),
            outstr, sizeof(outstr), &outstrlen, SQL_DRIVER_COMPLETE);

        if (!SQL_SUCCEEDED(ret))
        {
            Ignition::Stop(grid.GetName(), true);

            BOOST_FAIL(GetOdbcErrorMessage(SQL_HANDLE_DBC, dbc));
        }

        // Allocate a statement handle
        SQLAllocHandle(SQL_HANDLE_STMT, dbc, &stmt);

        BOOST_REQUIRE(stmt != NULL);
    }

    void Disconnect()
    {
        // Releasing statement handle.
        SQLFreeHandle(SQL_HANDLE_STMT, stmt);

        // Disconneting from the server.
        SQLDisconnect(dbc);

        // Releasing allocated handles.
        SQLFreeHandle(SQL_HANDLE_DBC, dbc);
        SQLFreeHandle(SQL_HANDLE_ENV, env);
    }

    static Ignite StartNode(const char* name, const char* config)
    {
        IgniteConfiguration cfg;

        cfg.jvmOpts.push_back("-Xdebug");
        cfg.jvmOpts.push_back("-Xnoagent");
        cfg.jvmOpts.push_back("-Djava.compiler=NONE");
        cfg.jvmOpts.push_back("-agentlib:jdwp=transport=dt_socket,server=y,suspend=n,address=5005");
        cfg.jvmOpts.push_back("-XX:+HeapDumpOnOutOfMemoryError");
        cfg.jvmOpts.push_back("-Duser.timezone=GMT");

#ifdef IGNITE_TESTS_32
        cfg.jvmInitMem = 256;
        cfg.jvmMaxMem = 768;
#else
        cfg.jvmInitMem = 1024;
        cfg.jvmMaxMem = 4096;
#endif

        char* cfgPath = getenv("IGNITE_NATIVE_TEST_ODBC_CONFIG_PATH");

        BOOST_REQUIRE(cfgPath != 0);

        cfg.springCfgPath.assign(cfgPath).append("/").append(config);

        IgniteError err;

        return Ignition::Start(cfg, name);
    }

    static Ignite StartAdditionalNode(const char* name)
    {
        return StartNode(name, "queries-test-noodbc.xml");
    }

    /**
     * Constructor.
     */
    QueriesTestSuiteFixture() : testCache(0), env(NULL), dbc(NULL), stmt(NULL)
    {
        grid = StartNode("NodeMain", "queries-test.xml");

        testCache = grid.GetCache<int64_t, TestType>("cache");
    }

    /**
     * Destructor.
     */
    ~QueriesTestSuiteFixture()
    {
        Disconnect();

        Ignition::StopAll(true);
    }

    template<typename T>
    void CheckTwoRowsInt(SQLSMALLINT type)
    {
        Connect("DRIVER={Apache Ignite};ADDRESS=127.0.0.1:11110;CACHE=cache");

        SQLRETURN ret;

        TestType in1(1, 2, 3, 4, "5", 6.0f, 7.0, true, Guid(8, 9), BinaryUtils::MakeDateGmt(1987, 6, 5),
            BinaryUtils::MakeTimestampGmt(1998, 12, 27, 1, 2, 3, 456));

        TestType in2(8, 7, 6, 5, "4", 3.0f, 2.0, false, Guid(1, 0), BinaryUtils::MakeDateGmt(1976, 1, 12),
            BinaryUtils::MakeTimestampGmt(1978, 8, 21, 23, 13, 45, 456));

        testCache.Put(1, in1);
        testCache.Put(2, in2);

        const size_t columnsCnt = 11;

        T columns[columnsCnt] = { 0 };

        // Binding columns.
        for (SQLSMALLINT i = 0; i < columnsCnt; ++i)
        {
            ret = SQLBindCol(stmt, i + 1, type, &columns[i], sizeof(columns[i]), 0);

            if (!SQL_SUCCEEDED(ret))
                BOOST_FAIL(GetOdbcErrorMessage(SQL_HANDLE_STMT, stmt));
        }

        char request[] = "SELECT i8Field, i16Field, i32Field, i64Field, strField, "
            "floatField, doubleField, boolField, guidField, dateField, timestampField FROM TestType";

        ret = SQLExecDirect(stmt, reinterpret_cast<SQLCHAR*>(request), SQL_NTS);
        if (!SQL_SUCCEEDED(ret))
            BOOST_FAIL(GetOdbcErrorMessage(SQL_HANDLE_STMT, stmt));

        if (!SQL_SUCCEEDED(ret))
            BOOST_FAIL(GetOdbcErrorMessage(SQL_HANDLE_STMT, stmt));

        ret = SQLFetch(stmt);

        if (!SQL_SUCCEEDED(ret))
            BOOST_FAIL(GetOdbcErrorMessage(SQL_HANDLE_STMT, stmt));

        BOOST_CHECK_EQUAL(columns[0], 1);
        BOOST_CHECK_EQUAL(columns[1], 2);
        BOOST_CHECK_EQUAL(columns[2], 3);
        BOOST_CHECK_EQUAL(columns[3], 4);
        BOOST_CHECK_EQUAL(columns[4], 5);
        BOOST_CHECK_EQUAL(columns[5], 6);
        BOOST_CHECK_EQUAL(columns[6], 7);
        BOOST_CHECK_EQUAL(columns[7], 1);
        BOOST_CHECK_EQUAL(columns[8], 0);
        BOOST_CHECK_EQUAL(columns[9], 0);
        BOOST_CHECK_EQUAL(columns[10], 0);

        SQLLEN columnLens[columnsCnt] = { 0 };

        // Binding columns.
        for (SQLSMALLINT i = 0; i < columnsCnt; ++i)
        {
            ret = SQLBindCol(stmt, i + 1, type, &columns[i], sizeof(columns[i]), &columnLens[i]);

            if (!SQL_SUCCEEDED(ret))
                BOOST_FAIL(GetOdbcErrorMessage(SQL_HANDLE_STMT, stmt));
        }

        ret = SQLFetch(stmt);
        if (!SQL_SUCCEEDED(ret))
            BOOST_FAIL(GetOdbcErrorMessage(SQL_HANDLE_STMT, stmt));

        BOOST_CHECK_EQUAL(columns[0], 8);
        BOOST_CHECK_EQUAL(columns[1], 7);
        BOOST_CHECK_EQUAL(columns[2], 6);
        BOOST_CHECK_EQUAL(columns[3], 5);
        BOOST_CHECK_EQUAL(columns[4], 4);
        BOOST_CHECK_EQUAL(columns[5], 3);
        BOOST_CHECK_EQUAL(columns[6], 2);
        BOOST_CHECK_EQUAL(columns[7], 0);
        BOOST_CHECK_EQUAL(columns[8], 0);
        BOOST_CHECK_EQUAL(columns[9], 0);
        BOOST_CHECK_EQUAL(columns[10], 0);

        BOOST_CHECK_EQUAL(columnLens[0], static_cast<SQLLEN>(sizeof(T)));
        BOOST_CHECK_EQUAL(columnLens[1], static_cast<SQLLEN>(sizeof(T)));
        BOOST_CHECK_EQUAL(columnLens[2], static_cast<SQLLEN>(sizeof(T)));
        BOOST_CHECK_EQUAL(columnLens[3], static_cast<SQLLEN>(sizeof(T)));
        BOOST_CHECK_EQUAL(columnLens[4], static_cast<SQLLEN>(sizeof(T)));
        BOOST_CHECK_EQUAL(columnLens[5], static_cast<SQLLEN>(sizeof(T)));
        BOOST_CHECK_EQUAL(columnLens[6], static_cast<SQLLEN>(sizeof(T)));
        BOOST_CHECK_EQUAL(columnLens[7], static_cast<SQLLEN>(sizeof(T)));
        BOOST_CHECK_EQUAL(columnLens[8], SQL_NO_TOTAL);
        BOOST_CHECK_EQUAL(columnLens[9], SQL_NO_TOTAL);
        BOOST_CHECK_EQUAL(columnLens[10], SQL_NO_TOTAL);

        ret = SQLFetch(stmt);
        BOOST_CHECK(ret == SQL_NO_DATA);
    }

    int CountRows(SQLHSTMT stmt)
    {
        int res = 0;

        SQLRETURN ret = SQL_SUCCESS;

        while (ret == SQL_SUCCESS)
        {
            ret = SQLFetch(stmt);

            if (ret == SQL_NO_DATA)
                break;

            if (!SQL_SUCCEEDED(ret))
                BOOST_FAIL(GetOdbcErrorMessage(SQL_HANDLE_STMT, stmt));

            ++res;
        }

        return res;
    }

    /** Node started during the test. */
    Ignite grid;

    /** Test cache instance. */
    Cache<int64_t, TestType> testCache;

    /** ODBC Environment. */
    SQLHENV env;

    /** ODBC Connect. */
    SQLHDBC dbc;

    /** ODBC Statement. */
    SQLHSTMT stmt;
};

BOOST_FIXTURE_TEST_SUITE(QueriesTestSuite, QueriesTestSuiteFixture)

BOOST_AUTO_TEST_CASE(TestLegacyConnection)
{
    Connect("DRIVER={Apache Ignite};SERVER=127.0.0.1;PORT=11110;CACHE=cache");
}

BOOST_AUTO_TEST_CASE(TestConnectionProtocolVersion_1_6_0)
{
    Connect("DRIVER={Apache Ignite};ADDRESS=127.0.0.1:11110;CACHE=cache;PROTOCOL_VERSION=1.6.0");
}

BOOST_AUTO_TEST_CASE(TestConnectionProtocolVersion_1_8_0)
{
    Connect("DRIVER={Apache Ignite};ADDRESS=127.0.0.1:11110;CACHE=cache;PROTOCOL_VERSION=1.8.0");
}

BOOST_AUTO_TEST_CASE(TestTwoRowsInt8)
{
    CheckTwoRowsInt<signed char>(SQL_C_STINYINT);
}

BOOST_AUTO_TEST_CASE(TestTwoRowsUint8)
{
    CheckTwoRowsInt<unsigned char>(SQL_C_UTINYINT);
}

BOOST_AUTO_TEST_CASE(TestTwoRowsInt16)
{
    CheckTwoRowsInt<signed short>(SQL_C_SSHORT);
}

BOOST_AUTO_TEST_CASE(TestTwoRowsUint16)
{
    CheckTwoRowsInt<unsigned short>(SQL_C_USHORT);
}

BOOST_AUTO_TEST_CASE(TestTwoRowsInt32)
{
    CheckTwoRowsInt<signed long>(SQL_C_SLONG);
}

BOOST_AUTO_TEST_CASE(TestTwoRowsUint32)
{
    CheckTwoRowsInt<unsigned long>(SQL_C_ULONG);
}

BOOST_AUTO_TEST_CASE(TestTwoRowsInt64)
{
    CheckTwoRowsInt<int64_t>(SQL_C_SBIGINT);
}

BOOST_AUTO_TEST_CASE(TestTwoRowsUint64)
{
    CheckTwoRowsInt<uint64_t>(SQL_C_UBIGINT);
}

BOOST_AUTO_TEST_CASE(TestTwoRowsString)
{
    Connect("DRIVER={Apache Ignite};ADDRESS=127.0.0.1:11110;CACHE=cache");

    SQLRETURN ret;

    TestType in1(1, 2, 3, 4, "5", 6.0f, 7.0, true, Guid(8, 9), BinaryUtils::MakeDateGmt(1987, 6, 5),
        BinaryUtils::MakeTimestampGmt(1998, 12, 27, 1, 2, 3, 456));

    TestType in2(8, 7, 6, 5, "4", 3.0f, 2.0, false, Guid(1, 0), BinaryUtils::MakeDateGmt(1976, 1, 12),
        BinaryUtils::MakeTimestampGmt(1978, 8, 21, 23, 13, 45, 999999999));

    testCache.Put(1, in1);
    testCache.Put(2, in2);

    const size_t columnsCnt = 11;

    SQLCHAR columns[columnsCnt][ODBC_BUFFER_SIZE] = { 0 };

    // Binding columns.
    for (SQLSMALLINT i = 0; i < columnsCnt; ++i)
    {
        ret = SQLBindCol(stmt, i + 1, SQL_C_CHAR, &columns[i], ODBC_BUFFER_SIZE, 0);

        if (!SQL_SUCCEEDED(ret))
            BOOST_FAIL(GetOdbcErrorMessage(SQL_HANDLE_STMT, stmt));
    }

    SQLCHAR request[] = "SELECT i8Field, i16Field, i32Field, i64Field, strField, "
        "floatField, doubleField, boolField, guidField, dateField, timestampField FROM TestType";

    ret = SQLExecDirect(stmt, request, SQL_NTS);
    if (!SQL_SUCCEEDED(ret))
        BOOST_FAIL(GetOdbcErrorMessage(SQL_HANDLE_STMT, stmt));

    if (!SQL_SUCCEEDED(ret))
        BOOST_FAIL(GetOdbcErrorMessage(SQL_HANDLE_STMT, stmt));

    ret = SQLFetch(stmt);

    if (!SQL_SUCCEEDED(ret))
        BOOST_FAIL(GetOdbcErrorMessage(SQL_HANDLE_STMT, stmt));

    BOOST_CHECK_EQUAL(std::string(reinterpret_cast<char*>(columns[0])), "1");
    BOOST_CHECK_EQUAL(std::string(reinterpret_cast<char*>(columns[1])), "2");
    BOOST_CHECK_EQUAL(std::string(reinterpret_cast<char*>(columns[2])), "3");
    BOOST_CHECK_EQUAL(std::string(reinterpret_cast<char*>(columns[3])), "4");
    BOOST_CHECK_EQUAL(std::string(reinterpret_cast<char*>(columns[4])), "5");
    BOOST_CHECK_EQUAL(std::string(reinterpret_cast<char*>(columns[5])), "6");
    BOOST_CHECK_EQUAL(std::string(reinterpret_cast<char*>(columns[6])), "7");
    BOOST_CHECK_EQUAL(std::string(reinterpret_cast<char*>(columns[7])), "1");
    BOOST_CHECK_EQUAL(std::string(reinterpret_cast<char*>(columns[8])), "00000000-0000-0008-0000-000000000009");
    // Such format is used because Date returned as Timestamp.
    BOOST_CHECK_EQUAL(std::string(reinterpret_cast<char*>(columns[9])), "1987-06-05 00:00:00");
    BOOST_CHECK_EQUAL(std::string(reinterpret_cast<char*>(columns[10])), "1998-12-27 01:02:03");

    SQLLEN columnLens[columnsCnt] = { 0 };

    // Binding columns.
    for (SQLSMALLINT i = 0; i < columnsCnt; ++i)
    {
        ret = SQLBindCol(stmt, i + 1, SQL_C_CHAR, &columns[i], ODBC_BUFFER_SIZE, &columnLens[i]);

        if (!SQL_SUCCEEDED(ret))
            BOOST_FAIL(GetOdbcErrorMessage(SQL_HANDLE_STMT, stmt));
    }

    ret = SQLFetch(stmt);
    if (!SQL_SUCCEEDED(ret))
        BOOST_FAIL(GetOdbcErrorMessage(SQL_HANDLE_STMT, stmt));

    BOOST_CHECK_EQUAL(std::string(reinterpret_cast<char*>(columns[0])), "8");
    BOOST_CHECK_EQUAL(std::string(reinterpret_cast<char*>(columns[1])), "7");
    BOOST_CHECK_EQUAL(std::string(reinterpret_cast<char*>(columns[2])), "6");
    BOOST_CHECK_EQUAL(std::string(reinterpret_cast<char*>(columns[3])), "5");
    BOOST_CHECK_EQUAL(std::string(reinterpret_cast<char*>(columns[4])), "4");
    BOOST_CHECK_EQUAL(std::string(reinterpret_cast<char*>(columns[5])), "3");
    BOOST_CHECK_EQUAL(std::string(reinterpret_cast<char*>(columns[6])), "2");
    BOOST_CHECK_EQUAL(std::string(reinterpret_cast<char*>(columns[7])), "0");
    BOOST_CHECK_EQUAL(std::string(reinterpret_cast<char*>(columns[8])), "00000000-0000-0001-0000-000000000000");
    // Such format is used because Date returned as Timestamp.
    BOOST_CHECK_EQUAL(std::string(reinterpret_cast<char*>(columns[9])), "1976-01-12 00:00:00");
    BOOST_CHECK_EQUAL(std::string(reinterpret_cast<char*>(columns[10])), "1978-08-21 23:13:45");

    BOOST_CHECK_EQUAL(columnLens[0], 1);
    BOOST_CHECK_EQUAL(columnLens[1], 1);
    BOOST_CHECK_EQUAL(columnLens[2], 1);
    BOOST_CHECK_EQUAL(columnLens[3], 1);
    BOOST_CHECK_EQUAL(columnLens[4], 1);
    BOOST_CHECK_EQUAL(columnLens[5], 1);
    BOOST_CHECK_EQUAL(columnLens[6], 1);
    BOOST_CHECK_EQUAL(columnLens[7], 1);
    BOOST_CHECK_EQUAL(columnLens[8], 36);
    BOOST_CHECK_EQUAL(columnLens[9], 19);
    BOOST_CHECK_EQUAL(columnLens[10], 19);

    ret = SQLFetch(stmt);
    BOOST_CHECK(ret == SQL_NO_DATA);
}

BOOST_AUTO_TEST_CASE(TestOneRowString)
{
    Connect("DRIVER={Apache Ignite};ADDRESS=127.0.0.1:11110;CACHE=cache");

    SQLRETURN ret;

    TestType in(1, 2, 3, 4, "5", 6.0f, 7.0, true, Guid(8, 9), BinaryUtils::MakeDateGmt(1987, 6, 5),
        BinaryUtils::MakeTimestampGmt(1998, 12, 27, 1, 2, 3, 456));

    testCache.Put(1, in);

    const size_t columnsCnt = 11;

    SQLCHAR columns[columnsCnt][ODBC_BUFFER_SIZE] = { 0 };

    SQLLEN columnLens[columnsCnt] = { 0 };

    // Binding columns.
    for (SQLSMALLINT i = 0; i < columnsCnt; ++i)
    {
        ret = SQLBindCol(stmt, i + 1, SQL_C_CHAR, &columns[i], ODBC_BUFFER_SIZE, &columnLens[i]);

        if (!SQL_SUCCEEDED(ret))
            BOOST_FAIL(GetOdbcErrorMessage(SQL_HANDLE_STMT, stmt));
    }

    SQLCHAR request[] = "SELECT i8Field, i16Field, i32Field, i64Field, strField, "
        "floatField, doubleField, boolField, guidField, dateField, timestampField FROM TestType";

    ret = SQLExecDirect(stmt, request, SQL_NTS);
    if (!SQL_SUCCEEDED(ret))
        BOOST_FAIL(GetOdbcErrorMessage(SQL_HANDLE_STMT, stmt));

    ret = SQLFetch(stmt);
    if (!SQL_SUCCEEDED(ret))
        BOOST_FAIL(GetOdbcErrorMessage(SQL_HANDLE_STMT, stmt));

    BOOST_CHECK_EQUAL(std::string(reinterpret_cast<char*>(columns[0])), "1");
    BOOST_CHECK_EQUAL(std::string(reinterpret_cast<char*>(columns[1])), "2");
    BOOST_CHECK_EQUAL(std::string(reinterpret_cast<char*>(columns[2])), "3");
    BOOST_CHECK_EQUAL(std::string(reinterpret_cast<char*>(columns[3])), "4");
    BOOST_CHECK_EQUAL(std::string(reinterpret_cast<char*>(columns[4])), "5");
    BOOST_CHECK_EQUAL(std::string(reinterpret_cast<char*>(columns[5])), "6");
    BOOST_CHECK_EQUAL(std::string(reinterpret_cast<char*>(columns[6])), "7");
    BOOST_CHECK_EQUAL(std::string(reinterpret_cast<char*>(columns[7])), "1");
    BOOST_CHECK_EQUAL(std::string(reinterpret_cast<char*>(columns[8])), "00000000-0000-0008-0000-000000000009");
    // Such format is used because Date returned as Timestamp.
    BOOST_CHECK_EQUAL(std::string(reinterpret_cast<char*>(columns[9])), "1987-06-05 00:00:00");
    BOOST_CHECK_EQUAL(std::string(reinterpret_cast<char*>(columns[10])), "1998-12-27 01:02:03");

    BOOST_CHECK_EQUAL(columnLens[0], 1);
    BOOST_CHECK_EQUAL(columnLens[1], 1);
    BOOST_CHECK_EQUAL(columnLens[2], 1);
    BOOST_CHECK_EQUAL(columnLens[3], 1);
    BOOST_CHECK_EQUAL(columnLens[4], 1);
    BOOST_CHECK_EQUAL(columnLens[5], 1);
    BOOST_CHECK_EQUAL(columnLens[6], 1);
    BOOST_CHECK_EQUAL(columnLens[7], 1);
    BOOST_CHECK_EQUAL(columnLens[8], 36);
    BOOST_CHECK_EQUAL(columnLens[9], 19);
    BOOST_CHECK_EQUAL(columnLens[10], 19);

    ret = SQLFetch(stmt);
    BOOST_CHECK(ret == SQL_NO_DATA);
}

BOOST_AUTO_TEST_CASE(TestOneRowStringLen)
{
    Connect("DRIVER={Apache Ignite};ADDRESS=127.0.0.1:11110;CACHE=cache");

    SQLRETURN ret;

    TestType in(1, 2, 3, 4, "5", 6.0f, 7.0, true, Guid(8, 9), BinaryUtils::MakeDateGmt(1987, 6, 5),
        BinaryUtils::MakeTimestampGmt(1998, 12, 27, 1, 2, 3, 456));

    testCache.Put(1, in);

    const size_t columnsCnt = 11;

    SQLLEN columnLens[columnsCnt] = { 0 };

    // Binding columns.
    for (SQLSMALLINT i = 0; i < columnsCnt; ++i)
    {
        ret = SQLBindCol(stmt, i + 1, SQL_C_CHAR, 0, 0, &columnLens[i]);

        if (!SQL_SUCCEEDED(ret))
            BOOST_FAIL(GetOdbcErrorMessage(SQL_HANDLE_STMT, stmt));
    }

    SQLCHAR request[] = "SELECT i8Field, i16Field, i32Field, i64Field, strField, "
        "floatField, doubleField, boolField, guidField, dateField, timestampField FROM TestType";

    ret = SQLExecDirect(stmt, request, SQL_NTS);
    if (!SQL_SUCCEEDED(ret))
        BOOST_FAIL(GetOdbcErrorMessage(SQL_HANDLE_STMT, stmt));

    ret = SQLFetch(stmt);
    if (!SQL_SUCCEEDED(ret))
        BOOST_FAIL(GetOdbcErrorMessage(SQL_HANDLE_STMT, stmt));

    BOOST_CHECK_EQUAL(columnLens[0], 1);
    BOOST_CHECK_EQUAL(columnLens[1], 1);
    BOOST_CHECK_EQUAL(columnLens[2], 1);
    BOOST_CHECK_EQUAL(columnLens[3], 1);
    BOOST_CHECK_EQUAL(columnLens[4], 1);
    BOOST_CHECK_EQUAL(columnLens[5], 1);
    BOOST_CHECK_EQUAL(columnLens[6], 1);
    BOOST_CHECK_EQUAL(columnLens[7], 1);
    BOOST_CHECK_EQUAL(columnLens[8], 36);
    BOOST_CHECK_EQUAL(columnLens[9], 19);
    BOOST_CHECK_EQUAL(columnLens[10], 19);

    ret = SQLFetch(stmt);
    BOOST_CHECK(ret == SQL_NO_DATA);
}

BOOST_AUTO_TEST_CASE(TestDataAtExecution)
{
    Connect("DRIVER={Apache Ignite};ADDRESS=127.0.0.1:11110;CACHE=cache");

    SQLRETURN ret;

    TestType in1(1, 2, 3, 4, "5", 6.0f, 7.0, true, Guid(8, 9), BinaryUtils::MakeDateGmt(1987, 6, 5),
        BinaryUtils::MakeTimestampGmt(1998, 12, 27, 1, 2, 3, 456));

    TestType in2(8, 7, 6, 5, "4", 3.0f, 2.0, false, Guid(1, 0), BinaryUtils::MakeDateGmt(1976, 1, 12),
        BinaryUtils::MakeTimestampGmt(1978, 8, 21, 23, 13, 45, 999999999));

    testCache.Put(1, in1);
    testCache.Put(2, in2);

    const size_t columnsCnt = 11;

    SQLLEN columnLens[columnsCnt] = { 0 };
    SQLCHAR columns[columnsCnt][ODBC_BUFFER_SIZE] = { 0 };

    // Binding columns.
    for (SQLSMALLINT i = 0; i < columnsCnt; ++i)
    {
        ret = SQLBindCol(stmt, i + 1, SQL_C_CHAR, &columns[i], ODBC_BUFFER_SIZE, &columnLens[i]);

        if (!SQL_SUCCEEDED(ret))
            BOOST_FAIL(GetOdbcErrorMessage(SQL_HANDLE_STMT, stmt));
    }

    SQLCHAR request[] = "SELECT i8Field, i16Field, i32Field, i64Field, strField, "
        "floatField, doubleField, boolField, guidField, dateField, timestampField FROM TestType "
        "WHERE i32Field = ? AND strField = ?";

    ret = SQLPrepare(stmt, request, SQL_NTS);

    SQLLEN ind1 = 1;
    SQLLEN ind2 = 2;

    SQLLEN len1 = SQL_DATA_AT_EXEC;
    SQLLEN len2 = SQL_LEN_DATA_AT_EXEC(static_cast<SQLLEN>(in1.strField.size()));

    ret = SQLBindParameter(stmt, 1, SQL_PARAM_INPUT, SQL_C_SLONG, SQL_INTEGER, 100, 100, &ind1, sizeof(ind1), &len1);

    if (!SQL_SUCCEEDED(ret))
        BOOST_FAIL(GetOdbcErrorMessage(SQL_HANDLE_STMT, stmt));

    ret = SQLBindParameter(stmt, 2, SQL_PARAM_INPUT, SQL_C_CHAR, SQL_VARCHAR, 100, 100, &ind2, sizeof(ind2), &len2);

    if (!SQL_SUCCEEDED(ret))
        BOOST_FAIL(GetOdbcErrorMessage(SQL_HANDLE_STMT, stmt));

    ret = SQLExecute(stmt);

    BOOST_REQUIRE_EQUAL(ret, SQL_NEED_DATA);

    void* oind;

    ret = SQLParamData(stmt, &oind);

    BOOST_REQUIRE_EQUAL(ret, SQL_NEED_DATA);

    if (oind == &ind1)
        ret = SQLPutData(stmt, &in1.i32Field, 0);
    else if (oind == &ind2)
        ret = SQLPutData(stmt, (SQLPOINTER)in1.strField.c_str(), (SQLLEN)in1.strField.size());
    else
        BOOST_FAIL("Unknown indicator value");

    if (!SQL_SUCCEEDED(ret))
        BOOST_FAIL(GetOdbcErrorMessage(SQL_HANDLE_STMT, stmt));

    ret = SQLParamData(stmt, &oind);

    BOOST_REQUIRE_EQUAL(ret, SQL_NEED_DATA);

    if (oind == &ind1)
        ret = SQLPutData(stmt, &in1.i32Field, 0);
    else if (oind == &ind2)
        ret = SQLPutData(stmt, (SQLPOINTER)in1.strField.c_str(), (SQLLEN)in1.strField.size());
    else
        BOOST_FAIL("Unknown indicator value");

    if (!SQL_SUCCEEDED(ret))
        BOOST_FAIL(GetOdbcErrorMessage(SQL_HANDLE_STMT, stmt));

    ret = SQLParamData(stmt, &oind);

    if (!SQL_SUCCEEDED(ret))
        BOOST_FAIL(GetOdbcErrorMessage(SQL_HANDLE_STMT, stmt));

    ret = SQLFetch(stmt);
    if (!SQL_SUCCEEDED(ret))
        BOOST_FAIL(GetOdbcErrorMessage(SQL_HANDLE_STMT, stmt));

    BOOST_CHECK_EQUAL(std::string(reinterpret_cast<char*>(columns[0])), "1");
    BOOST_CHECK_EQUAL(std::string(reinterpret_cast<char*>(columns[1])), "2");
    BOOST_CHECK_EQUAL(std::string(reinterpret_cast<char*>(columns[2])), "3");
    BOOST_CHECK_EQUAL(std::string(reinterpret_cast<char*>(columns[3])), "4");
    BOOST_CHECK_EQUAL(std::string(reinterpret_cast<char*>(columns[4])), "5");
    BOOST_CHECK_EQUAL(std::string(reinterpret_cast<char*>(columns[5])), "6");
    BOOST_CHECK_EQUAL(std::string(reinterpret_cast<char*>(columns[6])), "7");
    BOOST_CHECK_EQUAL(std::string(reinterpret_cast<char*>(columns[7])), "1");
    BOOST_CHECK_EQUAL(std::string(reinterpret_cast<char*>(columns[8])), "00000000-0000-0008-0000-000000000009");
    // Such format is used because Date returned as Timestamp.
    BOOST_CHECK_EQUAL(std::string(reinterpret_cast<char*>(columns[9])), "1987-06-05 00:00:00");
    BOOST_CHECK_EQUAL(std::string(reinterpret_cast<char*>(columns[10])), "1998-12-27 01:02:03");

    BOOST_CHECK_EQUAL(columnLens[0], 1);
    BOOST_CHECK_EQUAL(columnLens[1], 1);
    BOOST_CHECK_EQUAL(columnLens[2], 1);
    BOOST_CHECK_EQUAL(columnLens[3], 1);
    BOOST_CHECK_EQUAL(columnLens[4], 1);
    BOOST_CHECK_EQUAL(columnLens[5], 1);
    BOOST_CHECK_EQUAL(columnLens[6], 1);
    BOOST_CHECK_EQUAL(columnLens[7], 1);
    BOOST_CHECK_EQUAL(columnLens[8], 36);
    BOOST_CHECK_EQUAL(columnLens[9], 19);
    BOOST_CHECK_EQUAL(columnLens[10], 19);

    ret = SQLFetch(stmt);
    BOOST_CHECK(ret == SQL_NO_DATA);
}

<<<<<<< HEAD
BOOST_AUTO_TEST_CASE(TestDistributedJoins)
{
    // Starting additional node.
    Ignite node1 = StartAdditionalNode("Node1");
    Ignite node2 = StartAdditionalNode("Node2");

    const int entriesNum = 1000;

    // Filling cache with data.
    for (int i = 0; i < entriesNum; ++i)
    {
        TestType entry;

        entry.i32Field = i;
        entry.i64Field = entriesNum - i - 1;

        testCache.Put(i, entry);
    }

=======
BOOST_AUTO_TEST_CASE(TestNullFields)
{
>>>>>>> 6e36a795
    Connect("DRIVER={Apache Ignite};ADDRESS=127.0.0.1:11110;CACHE=cache");

    SQLRETURN ret;

<<<<<<< HEAD
    const size_t columnsCnt = 2;

    SQLBIGINT columns[columnsCnt] = { 0 };

    // Binding colums.
    for (SQLSMALLINT i = 0; i < columnsCnt; ++i)
    {
        ret = SQLBindCol(stmt, i + 1, SQL_C_SLONG, &columns[i], 0, 0);

        if (!SQL_SUCCEEDED(ret))
            BOOST_FAIL(GetOdbcErrorMessage(SQL_HANDLE_STMT, stmt));
    }

    SQLCHAR request[] =
        "SELECT T0.i32Field, T1.i64Field FROM TestType AS T0 "
        "INNER JOIN TestType AS T1 "
        "ON (T0.i32Field = T1.i64Field)";

    ret = SQLExecDirect(stmt, request, SQL_NTS);

    if (!SQL_SUCCEEDED(ret))
        BOOST_FAIL(GetOdbcErrorMessage(SQL_HANDLE_STMT, stmt));

    int rowsNum = CountRows(stmt);

    BOOST_CHECK_GT(rowsNum, 0);
    BOOST_CHECK_LT(rowsNum, entriesNum);

    Disconnect();

    Connect("DRIVER={Apache Ignite};ADDRESS=127.0.0.1:11110;CACHE=cache;DISTRIBUTED_JOINS=true;");

    // Binding colums.
    for (SQLSMALLINT i = 0; i < columnsCnt; ++i)
    {
        ret = SQLBindCol(stmt, i + 1, SQL_C_SLONG, &columns[i], 0, 0);

        if (!SQL_SUCCEEDED(ret))
            BOOST_FAIL(GetOdbcErrorMessage(SQL_HANDLE_STMT, stmt));
    }

    ret = SQLExecDirect(stmt, request, SQL_NTS);

    if (!SQL_SUCCEEDED(ret))
        BOOST_FAIL(GetOdbcErrorMessage(SQL_HANDLE_STMT, stmt));

    rowsNum = CountRows(stmt);

    BOOST_CHECK_EQUAL(rowsNum, entriesNum);
}

BOOST_AUTO_TEST_CASE(TestDistributedJoinsWithOldVersion)
{
    // Starting additional node.
    Ignite node1 = StartAdditionalNode("Node1");
    Ignite node2 = StartAdditionalNode("Node2");

    const int entriesNum = 1000;

    // Filling cache with data.
    for (int i = 0; i < entriesNum; ++i)
    {
        TestType entry;

        entry.i32Field = i;
        entry.i64Field = entriesNum - i - 1;

        testCache.Put(i, entry);
    }

    Connect("DRIVER={Apache Ignite};ADDRESS=127.0.0.1:11110;CACHE=cache;DISTRIBUTED_JOINS=true;PROTOCOL_VERSION=1.6.0");

    SQLRETURN ret;

    const size_t columnsCnt = 2;

    SQLBIGINT columns[columnsCnt] = { 0 };

    // Binding colums.
    for (SQLSMALLINT i = 0; i < columnsCnt; ++i)
    {
        ret = SQLBindCol(stmt, i + 1, SQL_C_SLONG, &columns[i], 0, 0);

        if (!SQL_SUCCEEDED(ret))
            BOOST_FAIL(GetOdbcErrorMessage(SQL_HANDLE_STMT, stmt));
    }

    SQLCHAR request[] =
        "SELECT T0.i32Field, T1.i64Field FROM TestType AS T0 "
        "INNER JOIN TestType AS T1 "
        "ON (T0.i32Field = T1.i64Field)";

    ret = SQLExecDirect(stmt, request, SQL_NTS);

    if (!SQL_SUCCEEDED(ret))
        BOOST_FAIL(GetOdbcErrorMessage(SQL_HANDLE_STMT, stmt));

    int rowsNum = CountRows(stmt);

    BOOST_CHECK_GT(rowsNum, 0);
    BOOST_CHECK_LT(rowsNum, entriesNum);
}

=======
    TestType in(1, 2, 3, 4, "5", 6.0f, 7.0, true, Guid(8, 9), BinaryUtils::MakeDateGmt(1987, 6, 5),
        BinaryUtils::MakeTimestampGmt(1998, 12, 27, 1, 2, 3, 456));

    TestType inNull;

    inNull.allNulls = true;

    testCache.Put(1, in);
    testCache.Put(2, inNull);
    testCache.Put(3, in);

    const size_t columnsCnt = 10;

    SQLLEN columnLens[columnsCnt] = { 0 };

    int8_t i8Column;
    int16_t i16Column;
    int32_t i32Column;
    int64_t i64Column;
    char strColumn[ODBC_BUFFER_SIZE];
    float floatColumn;
    double doubleColumn;
    bool boolColumn;
    SQL_DATE_STRUCT dateColumn;
    SQL_TIMESTAMP_STRUCT timestampColumn;

    // Binding columns.
    ret = SQLBindCol(stmt, 1, SQL_C_STINYINT, &i8Column, 0, &columnLens[0]);
    if (!SQL_SUCCEEDED(ret))
        BOOST_FAIL(GetOdbcErrorMessage(SQL_HANDLE_STMT, stmt));

    ret = SQLBindCol(stmt, 2, SQL_C_SSHORT, &i16Column, 0, &columnLens[1]);
    if (!SQL_SUCCEEDED(ret))
        BOOST_FAIL(GetOdbcErrorMessage(SQL_HANDLE_STMT, stmt));

    ret = SQLBindCol(stmt, 3, SQL_C_SLONG, &i32Column, 0, &columnLens[2]);
    if (!SQL_SUCCEEDED(ret))
        BOOST_FAIL(GetOdbcErrorMessage(SQL_HANDLE_STMT, stmt));

    ret = SQLBindCol(stmt, 4, SQL_C_SBIGINT, &i64Column, 0, &columnLens[3]);
    if (!SQL_SUCCEEDED(ret))
        BOOST_FAIL(GetOdbcErrorMessage(SQL_HANDLE_STMT, stmt));

    ret = SQLBindCol(stmt, 5, SQL_C_CHAR, &strColumn, ODBC_BUFFER_SIZE, &columnLens[4]);
    if (!SQL_SUCCEEDED(ret))
        BOOST_FAIL(GetOdbcErrorMessage(SQL_HANDLE_STMT, stmt));

    ret = SQLBindCol(stmt, 6, SQL_C_FLOAT, &floatColumn, 0, &columnLens[5]);
    if (!SQL_SUCCEEDED(ret))
        BOOST_FAIL(GetOdbcErrorMessage(SQL_HANDLE_STMT, stmt));

    ret = SQLBindCol(stmt, 7, SQL_C_DOUBLE, &doubleColumn, 0, &columnLens[6]);
    if (!SQL_SUCCEEDED(ret))
        BOOST_FAIL(GetOdbcErrorMessage(SQL_HANDLE_STMT, stmt));

    ret = SQLBindCol(stmt, 8, SQL_C_BIT, &boolColumn, 0, &columnLens[7]);
    if (!SQL_SUCCEEDED(ret))
        BOOST_FAIL(GetOdbcErrorMessage(SQL_HANDLE_STMT, stmt));

    ret = SQLBindCol(stmt, 9, SQL_C_DATE, &dateColumn, 0, &columnLens[8]);
    if (!SQL_SUCCEEDED(ret))
        BOOST_FAIL(GetOdbcErrorMessage(SQL_HANDLE_STMT, stmt));

    ret = SQLBindCol(stmt, 10, SQL_C_TIMESTAMP, &timestampColumn, 0, &columnLens[9]);
    if (!SQL_SUCCEEDED(ret))
        BOOST_FAIL(GetOdbcErrorMessage(SQL_HANDLE_STMT, stmt));

    SQLCHAR request[] = "SELECT i8Field, i16Field, i32Field, i64Field, strField, "
        "floatField, doubleField, boolField, dateField, timestampField FROM TestType ORDER BY _key";

    ret = SQLExecDirect(stmt, request, SQL_NTS);
    if (!SQL_SUCCEEDED(ret))
        BOOST_FAIL(GetOdbcErrorMessage(SQL_HANDLE_STMT, stmt));

    // Fetching the first non-null row.
    ret = SQLFetch(stmt);
    if (!SQL_SUCCEEDED(ret))
        BOOST_FAIL(GetOdbcErrorMessage(SQL_HANDLE_STMT, stmt));

    // Checking that columns are not null.
    for (SQLSMALLINT i = 0; i < columnsCnt; ++i)
        BOOST_CHECK_NE(columnLens[i], SQL_NULL_DATA);

    // Fetching null row.
    ret = SQLFetch(stmt);
    if (!SQL_SUCCEEDED(ret))
        BOOST_FAIL(GetOdbcErrorMessage(SQL_HANDLE_STMT, stmt));

    // Checking that columns are null.
    for (SQLSMALLINT i = 0; i < columnsCnt; ++i)
        BOOST_CHECK_EQUAL(columnLens[i], SQL_NULL_DATA);

    // Fetching the last non-null row.
    ret = SQLFetch(stmt);
    if (!SQL_SUCCEEDED(ret))
        BOOST_FAIL(GetOdbcErrorMessage(SQL_HANDLE_STMT, stmt));

    // Checking that columns are not null.
    for (SQLSMALLINT i = 0; i < columnsCnt; ++i)
        BOOST_CHECK_NE(columnLens[i], SQL_NULL_DATA);

    ret = SQLFetch(stmt);
    BOOST_CHECK(ret == SQL_NO_DATA);
}
>>>>>>> 6e36a795

BOOST_AUTO_TEST_SUITE_END()<|MERGE_RESOLUTION|>--- conflicted
+++ resolved
@@ -701,139 +701,12 @@
     BOOST_CHECK(ret == SQL_NO_DATA);
 }
 
-<<<<<<< HEAD
-BOOST_AUTO_TEST_CASE(TestDistributedJoins)
-{
-    // Starting additional node.
-    Ignite node1 = StartAdditionalNode("Node1");
-    Ignite node2 = StartAdditionalNode("Node2");
-
-    const int entriesNum = 1000;
-
-    // Filling cache with data.
-    for (int i = 0; i < entriesNum; ++i)
-    {
-        TestType entry;
-
-        entry.i32Field = i;
-        entry.i64Field = entriesNum - i - 1;
-
-        testCache.Put(i, entry);
-    }
-
-=======
 BOOST_AUTO_TEST_CASE(TestNullFields)
 {
->>>>>>> 6e36a795
     Connect("DRIVER={Apache Ignite};ADDRESS=127.0.0.1:11110;CACHE=cache");
 
     SQLRETURN ret;
 
-<<<<<<< HEAD
-    const size_t columnsCnt = 2;
-
-    SQLBIGINT columns[columnsCnt] = { 0 };
-
-    // Binding colums.
-    for (SQLSMALLINT i = 0; i < columnsCnt; ++i)
-    {
-        ret = SQLBindCol(stmt, i + 1, SQL_C_SLONG, &columns[i], 0, 0);
-
-        if (!SQL_SUCCEEDED(ret))
-            BOOST_FAIL(GetOdbcErrorMessage(SQL_HANDLE_STMT, stmt));
-    }
-
-    SQLCHAR request[] =
-        "SELECT T0.i32Field, T1.i64Field FROM TestType AS T0 "
-        "INNER JOIN TestType AS T1 "
-        "ON (T0.i32Field = T1.i64Field)";
-
-    ret = SQLExecDirect(stmt, request, SQL_NTS);
-
-    if (!SQL_SUCCEEDED(ret))
-        BOOST_FAIL(GetOdbcErrorMessage(SQL_HANDLE_STMT, stmt));
-
-    int rowsNum = CountRows(stmt);
-
-    BOOST_CHECK_GT(rowsNum, 0);
-    BOOST_CHECK_LT(rowsNum, entriesNum);
-
-    Disconnect();
-
-    Connect("DRIVER={Apache Ignite};ADDRESS=127.0.0.1:11110;CACHE=cache;DISTRIBUTED_JOINS=true;");
-
-    // Binding colums.
-    for (SQLSMALLINT i = 0; i < columnsCnt; ++i)
-    {
-        ret = SQLBindCol(stmt, i + 1, SQL_C_SLONG, &columns[i], 0, 0);
-
-        if (!SQL_SUCCEEDED(ret))
-            BOOST_FAIL(GetOdbcErrorMessage(SQL_HANDLE_STMT, stmt));
-    }
-
-    ret = SQLExecDirect(stmt, request, SQL_NTS);
-
-    if (!SQL_SUCCEEDED(ret))
-        BOOST_FAIL(GetOdbcErrorMessage(SQL_HANDLE_STMT, stmt));
-
-    rowsNum = CountRows(stmt);
-
-    BOOST_CHECK_EQUAL(rowsNum, entriesNum);
-}
-
-BOOST_AUTO_TEST_CASE(TestDistributedJoinsWithOldVersion)
-{
-    // Starting additional node.
-    Ignite node1 = StartAdditionalNode("Node1");
-    Ignite node2 = StartAdditionalNode("Node2");
-
-    const int entriesNum = 1000;
-
-    // Filling cache with data.
-    for (int i = 0; i < entriesNum; ++i)
-    {
-        TestType entry;
-
-        entry.i32Field = i;
-        entry.i64Field = entriesNum - i - 1;
-
-        testCache.Put(i, entry);
-    }
-
-    Connect("DRIVER={Apache Ignite};ADDRESS=127.0.0.1:11110;CACHE=cache;DISTRIBUTED_JOINS=true;PROTOCOL_VERSION=1.6.0");
-
-    SQLRETURN ret;
-
-    const size_t columnsCnt = 2;
-
-    SQLBIGINT columns[columnsCnt] = { 0 };
-
-    // Binding colums.
-    for (SQLSMALLINT i = 0; i < columnsCnt; ++i)
-    {
-        ret = SQLBindCol(stmt, i + 1, SQL_C_SLONG, &columns[i], 0, 0);
-
-        if (!SQL_SUCCEEDED(ret))
-            BOOST_FAIL(GetOdbcErrorMessage(SQL_HANDLE_STMT, stmt));
-    }
-
-    SQLCHAR request[] =
-        "SELECT T0.i32Field, T1.i64Field FROM TestType AS T0 "
-        "INNER JOIN TestType AS T1 "
-        "ON (T0.i32Field = T1.i64Field)";
-
-    ret = SQLExecDirect(stmt, request, SQL_NTS);
-
-    if (!SQL_SUCCEEDED(ret))
-        BOOST_FAIL(GetOdbcErrorMessage(SQL_HANDLE_STMT, stmt));
-
-    int rowsNum = CountRows(stmt);
-
-    BOOST_CHECK_GT(rowsNum, 0);
-    BOOST_CHECK_LT(rowsNum, entriesNum);
-}
-
-=======
     TestType in(1, 2, 3, 4, "5", 6.0f, 7.0, true, Guid(8, 9), BinaryUtils::MakeDateGmt(1987, 6, 5),
         BinaryUtils::MakeTimestampGmt(1998, 12, 27, 1, 2, 3, 456));
 
@@ -938,6 +811,132 @@
     ret = SQLFetch(stmt);
     BOOST_CHECK(ret == SQL_NO_DATA);
 }
->>>>>>> 6e36a795
+
+
+BOOST_AUTO_TEST_CASE(TestDistributedJoins)
+{
+    // Starting additional node.
+    Ignite node1 = StartAdditionalNode("Node1");
+    Ignite node2 = StartAdditionalNode("Node2");
+
+    const int entriesNum = 1000;
+
+    // Filling cache with data.
+    for (int i = 0; i < entriesNum; ++i)
+    {
+        TestType entry;
+
+        entry.i32Field = i;
+        entry.i64Field = entriesNum - i - 1;
+
+        testCache.Put(i, entry);
+    }
+
+    Connect("DRIVER={Apache Ignite};ADDRESS=127.0.0.1:11110;CACHE=cache");
+
+    SQLRETURN ret;
+
+    const size_t columnsCnt = 2;
+
+    SQLBIGINT columns[columnsCnt] = { 0 };
+
+    // Binding colums.
+    for (SQLSMALLINT i = 0; i < columnsCnt; ++i)
+    {
+        ret = SQLBindCol(stmt, i + 1, SQL_C_SLONG, &columns[i], 0, 0);
+
+        if (!SQL_SUCCEEDED(ret))
+            BOOST_FAIL(GetOdbcErrorMessage(SQL_HANDLE_STMT, stmt));
+    }
+
+    SQLCHAR request[] =
+        "SELECT T0.i32Field, T1.i64Field FROM TestType AS T0 "
+        "INNER JOIN TestType AS T1 "
+        "ON (T0.i32Field = T1.i64Field)";
+
+    ret = SQLExecDirect(stmt, request, SQL_NTS);
+
+    if (!SQL_SUCCEEDED(ret))
+        BOOST_FAIL(GetOdbcErrorMessage(SQL_HANDLE_STMT, stmt));
+
+    int rowsNum = CountRows(stmt);
+
+    BOOST_CHECK_GT(rowsNum, 0);
+    BOOST_CHECK_LT(rowsNum, entriesNum);
+
+    Disconnect();
+
+    Connect("DRIVER={Apache Ignite};ADDRESS=127.0.0.1:11110;CACHE=cache;DISTRIBUTED_JOINS=true;");
+
+    // Binding colums.
+    for (SQLSMALLINT i = 0; i < columnsCnt; ++i)
+    {
+        ret = SQLBindCol(stmt, i + 1, SQL_C_SLONG, &columns[i], 0, 0);
+
+        if (!SQL_SUCCEEDED(ret))
+            BOOST_FAIL(GetOdbcErrorMessage(SQL_HANDLE_STMT, stmt));
+    }
+
+    ret = SQLExecDirect(stmt, request, SQL_NTS);
+
+    if (!SQL_SUCCEEDED(ret))
+        BOOST_FAIL(GetOdbcErrorMessage(SQL_HANDLE_STMT, stmt));
+
+    rowsNum = CountRows(stmt);
+
+    BOOST_CHECK_EQUAL(rowsNum, entriesNum);
+}
+
+BOOST_AUTO_TEST_CASE(TestDistributedJoinsWithOldVersion)
+{
+    // Starting additional node.
+    Ignite node1 = StartAdditionalNode("Node1");
+    Ignite node2 = StartAdditionalNode("Node2");
+
+    const int entriesNum = 1000;
+
+    // Filling cache with data.
+    for (int i = 0; i < entriesNum; ++i)
+    {
+        TestType entry;
+
+        entry.i32Field = i;
+        entry.i64Field = entriesNum - i - 1;
+
+        testCache.Put(i, entry);
+    }
+
+    Connect("DRIVER={Apache Ignite};ADDRESS=127.0.0.1:11110;CACHE=cache;DISTRIBUTED_JOINS=true;PROTOCOL_VERSION=1.6.0");
+
+    SQLRETURN ret;
+
+    const size_t columnsCnt = 2;
+
+    SQLBIGINT columns[columnsCnt] = { 0 };
+
+    // Binding colums.
+    for (SQLSMALLINT i = 0; i < columnsCnt; ++i)
+    {
+        ret = SQLBindCol(stmt, i + 1, SQL_C_SLONG, &columns[i], 0, 0);
+
+        if (!SQL_SUCCEEDED(ret))
+            BOOST_FAIL(GetOdbcErrorMessage(SQL_HANDLE_STMT, stmt));
+    }
+
+    SQLCHAR request[] =
+        "SELECT T0.i32Field, T1.i64Field FROM TestType AS T0 "
+        "INNER JOIN TestType AS T1 "
+        "ON (T0.i32Field = T1.i64Field)";
+
+    ret = SQLExecDirect(stmt, request, SQL_NTS);
+
+    if (!SQL_SUCCEEDED(ret))
+        BOOST_FAIL(GetOdbcErrorMessage(SQL_HANDLE_STMT, stmt));
+
+    int rowsNum = CountRows(stmt);
+
+    BOOST_CHECK_GT(rowsNum, 0);
+    BOOST_CHECK_LT(rowsNum, entriesNum);
+}
 
 BOOST_AUTO_TEST_SUITE_END()