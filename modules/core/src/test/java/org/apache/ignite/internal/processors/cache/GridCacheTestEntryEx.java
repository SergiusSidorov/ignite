/*
 * Licensed to the Apache Software Foundation (ASF) under one or more
 * contributor license agreements.  See the NOTICE file distributed with
 * this work for additional information regarding copyright ownership.
 * The ASF licenses this file to You under the Apache License, Version 2.0
 * (the "License"); you may not use this file except in compliance with
 * the License.  You may obtain a copy of the License at
 *
 *      http://www.apache.org/licenses/LICENSE-2.0
 *
 * Unless required by applicable law or agreed to in writing, software
 * distributed under the License is distributed on an "AS IS" BASIS,
 * WITHOUT WARRANTIES OR CONDITIONS OF ANY KIND, either express or implied.
 * See the License for the specific language governing permissions and
 * limitations under the License.
 */

package org.apache.ignite.internal.processors.cache;

import org.apache.ignite.*;
import org.apache.ignite.cache.eviction.*;
import org.apache.ignite.internal.processors.cache.transactions.*;
import org.apache.ignite.internal.processors.cache.version.*;
import org.apache.ignite.internal.processors.dr.*;
import org.apache.ignite.internal.util.lang.*;
import org.apache.ignite.internal.util.typedef.*;
import org.apache.ignite.lang.*;
import org.jetbrains.annotations.*;

import javax.cache.*;
import javax.cache.expiry.*;
import javax.cache.processor.*;
import java.util.*;

/**
 * Test entry.
 */
@SuppressWarnings("unchecked")
public class GridCacheTestEntryEx extends GridMetadataAwareAdapter implements GridCacheEntryEx {
    /** Key. */
    private KeyCacheObject key;

    /** Val. */
    private CacheObject val;

    /** TTL. */
    private long ttl;

    /** Version. */
    private GridCacheVersion ver = new GridCacheVersion(0, 0, 0, 1, 0);

    /** Obsolete version. */
    private GridCacheVersion obsoleteVer = ver;

    /** MVCC. */
    private GridCacheMvcc mvcc;

    /**
     * @param ctx Context.
     * @param key Key.
     */
    public GridCacheTestEntryEx(GridCacheContext ctx, Object key) {
        mvcc = new GridCacheMvcc(ctx);

        this.key = ctx.toCacheKeyObject(key);
    }

    /**
     * @param ctx Context.
     * @param key Key.
     * @param val Value.
     */
    public GridCacheTestEntryEx(GridCacheContext ctx, Object key, Object val) {
        mvcc = new GridCacheMvcc(ctx);

        this.key = ctx.toCacheKeyObject(key);
        this.val = ctx.toCacheObject(val);
    }

    /** {@inheritDoc} */
    @Override public int memorySize() throws IgniteCheckedException {
        return 1024;
    }

    /** {@inheritDoc} */
    @Override public boolean isInternal() {
        return key instanceof GridCacheInternal;
    }

    /** {@inheritDoc} */
    @Override public boolean isDht() {
        return false;
    }

    /** {@inheritDoc} */
    @Override public boolean isNear() {
        return false;
    }

    /** {@inheritDoc} */
    @Override public boolean isReplicated() {
        return false;
    }

    /** {@inheritDoc} */
    @Override public boolean isLocal() {
        return false;
    }

    /** {@inheritDoc} */
    @Override public boolean detached() {
        return false;
    }

    /** {@inheritDoc} */
    @Nullable @Override public GridCacheContext context() {
        return null;
    }

    /** {@inheritDoc} */
    @Nullable @Override public EvictableEntry wrapEviction() {
        return null;
    }

    /** {@inheritDoc} */
    @Override public int partition() {
        return 0;
    }

    /** {@inheritDoc} */
    @Override public boolean partitionValid() {
        return true;
    }

    /**
     * @param threadId Thread ID.
     * @param ver Lock version.
     * @param timeout Lock acquisition timeout.
     * @param reenter Reentry flag ({@code true} if reentry is allowed).
     * @param tx Transaction flag.
     * @return New lock candidate if lock was added, or current owner if lock was reentered,
     *      or <tt>null</tt> if lock was owned by another thread and timeout is negative.
     */
    @Nullable public GridCacheMvccCandidate addLocal(
        long threadId,
        GridCacheVersion ver,
        long timeout,
        boolean reenter,
        boolean tx) {
        return mvcc.addLocal(
            this,
            threadId,
            ver,
            timeout,
            reenter,
            tx,
            false
        );
    }

    /**
     * Adds new lock candidate.
     *
     * @param nodeId Node ID.
     * @param threadId Thread ID.
     * @param ver Lock version.
     * @param timeout Lock acquire timeout.
     * @param ec Not used.
     * @param tx Transaction flag.
     * @return Remote candidate.
     */
    public GridCacheMvccCandidate addRemote(UUID nodeId, long threadId, GridCacheVersion ver, long timeout,
        boolean ec, boolean tx) {
        return mvcc.addRemote(this, nodeId, null, threadId, ver, timeout, tx, true, false);
    }

    /**
     * Adds new lock candidate.
     *
     * @param nodeId Node ID.
     * @param threadId Thread ID.
     * @param ver Lock version.
     * @param timeout Lock acquire timeout.
     * @param tx Transaction flag.
     * @return Remote candidate.
     */
    public GridCacheMvccCandidate addNearLocal(UUID nodeId, long threadId, GridCacheVersion ver, long timeout,
        boolean tx) {
        return mvcc.addNearLocal(this, nodeId, null, threadId, ver, timeout, tx, true);
    }

    /**
     *
     * @param baseVer Base version.
     */
    public void salvageRemote(GridCacheVersion baseVer) {
        mvcc.salvageRemote(baseVer);
    }

    /**
     * Moves completed candidates right before the base one. Note that
     * if base is not found, then nothing happens and {@code false} is
     * returned.
     *
     * @param baseVer Base version.
     * @param committedVers Committed versions relative to base.
     * @param rolledbackVers Rolled back versions relative to base.
     * @return Lock owner.
     */
    @Nullable public GridCacheMvccCandidate orderCompleted(GridCacheVersion baseVer,
        Collection<GridCacheVersion> committedVers, Collection<GridCacheVersion> rolledbackVers) {
        return mvcc.orderCompleted(baseVer, committedVers, rolledbackVers);
    }

    /**
     * @param ver Version.
     */
    public void doneRemote(GridCacheVersion ver) {
        mvcc.doneRemote(ver, Collections.<GridCacheVersion>emptyList(),
            Collections.<GridCacheVersion>emptyList(), Collections.<GridCacheVersion>emptyList());
    }

    /**
     * @param baseVer Base version.
     * @param owned Owned.
     */
    public void orderOwned(GridCacheVersion baseVer, GridCacheVersion owned) {
        mvcc.markOwned(baseVer, owned);
    }

    /**
     * @param ver Lock version to acquire or set to ready.
     * @return Current owner.
     */
    @Nullable public GridCacheMvccCandidate readyLocal(GridCacheVersion ver) {
        return mvcc.readyLocal(ver);
    }

    /**
     * @param ver Ready near lock version.
     * @param mapped Mapped version.
     * @param committedVers Committed versions.
     * @param rolledbackVers Rolled back versions.
     * @param pending Pending versions.
     * @return Lock owner.
     */
    @Nullable public GridCacheMvccCandidate readyNearLocal(GridCacheVersion ver, GridCacheVersion mapped,
        Collection<GridCacheVersion> committedVers, Collection<GridCacheVersion> rolledbackVers,
        Collection<GridCacheVersion> pending) {
        return mvcc.readyNearLocal(ver, mapped, committedVers, rolledbackVers, pending);
    }

    /**
     * @param cand Candidate to set to ready.
     * @return Current owner.
     */
    @Nullable public GridCacheMvccCandidate readyLocal(GridCacheMvccCandidate cand) {
        return mvcc.readyLocal(cand);
    }

    /**
     * Local local release.
     * @return Removed lock candidate or <tt>null</tt> if candidate was not removed.
     */
    @Nullable public GridCacheMvccCandidate releaseLocal() {
        return releaseLocal(Thread.currentThread().getId());
    }

    /**
     * Local release.
     *
     * @param threadId ID of the thread.
     * @return Current owner.
     */
    @Nullable public GridCacheMvccCandidate releaseLocal(long threadId) {
        return mvcc.releaseLocal(threadId);
    }

    /**
     *
     */
    public void recheckLock() {
        mvcc.recheck();
    }

    /** {@inheritDoc} */
    @Override public GridCacheEntryInfo info() {
        GridCacheEntryInfo info = new GridCacheEntryInfo();

        info.key(key());
        info.value(val);
        info.ttl(ttl());
        info.expireTime(expireTime());
        info.version(version());

        return info;
    }

    /** {@inheritDoc} */
    @Override public boolean valid(long topVer) {
        return true;
    }

    /** @inheritDoc */
    @Override public KeyCacheObject key() {
        return key;
    }

    /** {@inheritDoc} */
    @Override public IgniteTxKey txKey() {
        return new IgniteTxKey(key, 0);
    }

    /** @inheritDoc */
    @Override public CacheObject rawGet() {
        return val;
    }

    /** {@inheritDoc} */
    @Override public CacheObject rawGetOrUnmarshal(boolean tmp) throws IgniteCheckedException {
        return val;
    }

    /** {@inheritDoc} */
    @Override public boolean hasValue() {
        return val != null;
    }

    /** @inheritDoc */
    @Override public CacheObject rawPut(CacheObject val, long ttl) {
        CacheObject old = this.val;

        this.ttl = ttl;
        this.val = val;

        return old;
    }

    /** @inheritDoc */
    @Override public Cache.Entry wrap() {
        assert false;

        return null;
    }

    /** @inheritDoc */
    @Override public Cache.Entry wrapLazyValue() {
        assert false;

        return null;
    }

    /** {@inheritDoc} */
    @Override public CacheVersionedEntryImpl wrapVersioned() {
        assert false;

        return null;
    }

    /** {@inheritDoc} */
    @Override public Cache.Entry wrapFilterLocked() {
        assert false; return null;
    }

    /** @inheritDoc */
    @Override public GridCacheVersion obsoleteVersion() {
        return obsoleteVer;
    }

    /** @inheritDoc */
    @Override public boolean obsolete() {
        return obsoleteVer != null;
    }

    /** {@inheritDoc} */
    @Override public boolean obsolete(GridCacheVersion exclude) {
        return obsoleteVer != null && !obsoleteVer.equals(exclude);
    }

    /** @inheritDoc */
    @Override public boolean invalidate(@Nullable GridCacheVersion curVer, GridCacheVersion newVer)
        throws IgniteCheckedException {
        assert false;

        return false;
    }

    /** @inheritDoc */
<<<<<<< HEAD
    @Override public <K, V> boolean invalidate(@Nullable IgnitePredicate<Cache.Entry<K, V>>[] filter)
=======
    @Override public <K, V> boolean invalidate(@Nullable CacheEntryPredicate[] filter)
>>>>>>> bf2b5ac2
        throws GridCacheEntryRemovedException, IgniteCheckedException {
        assert false;

        return false;
    }

    /** @inheritDoc */
<<<<<<< HEAD
    @Override public <K, V> boolean compact(@Nullable IgnitePredicate<Cache.Entry<K, V>>[] filter)
=======
    @Override public <K, V> boolean compact(@Nullable CacheEntryPredicate[] filter)
>>>>>>> bf2b5ac2
        throws GridCacheEntryRemovedException, IgniteCheckedException {
        assert false;

        return false;
    }

    /** @inheritDoc */
    @Override public <K, V> boolean evictInternal(boolean swap, GridCacheVersion obsoleteVer,
<<<<<<< HEAD
        @Nullable IgnitePredicate<Cache.Entry<K, V>>[] filter) {
=======
        @Nullable CacheEntryPredicate[] filter) {
>>>>>>> bf2b5ac2
        assert false;

        return false;
    }

    /** {@inheritDoc} */
    @Override public GridCacheBatchSwapEntry evictInBatchInternal(GridCacheVersion obsoleteVer)
        throws IgniteCheckedException {
        assert false;

        return null;
    }

    /** @inheritDoc */
    @Override public boolean isNew() {
        assert false; return false;
    }

    /** {@inheritDoc} */
    @Override public boolean isNewLocked() throws GridCacheEntryRemovedException {
        assert false; return false;
    }

    /** @inheritDoc */
    @Override public CacheObject innerGet(@Nullable IgniteInternalTx tx,
        boolean readSwap,
        boolean readThrough,
        boolean failFast,
        boolean unmarshal,
        boolean updateMetrics,
        boolean evt,
        boolean tmp,
        UUID subjId,
        Object transformClo,
        String taskName,
        @Nullable IgniteCacheExpiryPolicy expiryPlc) {
        return val;
    }

    /** @inheritDoc */
    @Override public CacheObject innerReload() {
        return val;
    }

    /** @inheritDoc */
    @Override public GridCacheUpdateTxResult innerSet(@Nullable IgniteInternalTx tx,
        UUID evtNodeId,
        UUID affNodeId,
        @Nullable CacheObject val,
        boolean writeThrough,
        boolean retval,
        long ttl,
        boolean evt,
        boolean metrics,
        long topVer,
<<<<<<< HEAD
        IgnitePredicate<Cache.Entry<Object, Object>>[] filter, GridDrType drType,
=======
        CacheEntryPredicate[] filter, GridDrType drType,
>>>>>>> bf2b5ac2
        long drExpireTime, @Nullable GridCacheVersion drVer, UUID subjId, String taskName) throws IgniteCheckedException,
        GridCacheEntryRemovedException {
        return new GridCacheUpdateTxResult(true, rawPut(val, ttl));
    }

    /** {@inheritDoc} */
    @Override public GridTuple3<Boolean, Object, EntryProcessorResult<Object>> innerUpdateLocal(
        GridCacheVersion ver,
        GridCacheOperation op,
        @Nullable Object writeObj,
        @Nullable Object[] invokeArgs,
        boolean writeThrough,
        boolean retval,
        @Nullable ExpiryPolicy expiryPlc,
        boolean evt,
        boolean metrics,
<<<<<<< HEAD
        @Nullable IgnitePredicate<Cache.Entry<Object, Object>>[] filter,
=======
        @Nullable CacheEntryPredicate[] filter,
>>>>>>> bf2b5ac2
        boolean intercept,
        UUID subjId,
        String taskName)
        throws IgniteCheckedException, GridCacheEntryRemovedException {
        return new GridTuple3<>(false, null, null);
    }

    /** {@inheritDoc} */
    @Override public GridCacheUpdateAtomicResult innerUpdate(
        GridCacheVersion ver,
        UUID evtNodeId,
        UUID affNodeId,
        GridCacheOperation op,
        @Nullable Object val,
        @Nullable Object[] invokeArgs,
        boolean writeThrough,
        boolean retval,
        @Nullable IgniteCacheExpiryPolicy expiryPlc,
        boolean evt,
        boolean metrics,
        boolean primary,
        boolean checkVer,
<<<<<<< HEAD
        @Nullable IgnitePredicate<Cache.Entry<Object, Object>>[] filter,
=======
        @Nullable CacheEntryPredicate[] filter,
>>>>>>> bf2b5ac2
        GridDrType drType,
        long conflictTtl,
        long conflictExpireTime,
        @Nullable GridCacheVersion conflictVer,
        boolean conflictResolve,
        boolean intercept,
        UUID subjId,
        String taskName) throws IgniteCheckedException,
        GridCacheEntryRemovedException {
        assert false;

        return null;
    }

    /** @inheritDoc */
    @Override public GridCacheUpdateTxResult innerRemove(@Nullable IgniteInternalTx tx,
        UUID evtNodeId,
        UUID affNodeId,
        boolean writeThrough,
        boolean retval,
        boolean evt,
        boolean metrics,
        long topVer,
<<<<<<< HEAD
        IgnitePredicate<Cache.Entry<Object, Object>>[] filter,
=======
        CacheEntryPredicate[] filter,
>>>>>>> bf2b5ac2
        GridDrType drType,
        @Nullable GridCacheVersion drVer,
        UUID subjId,
        String taskName)
        throws IgniteCheckedException, GridCacheEntryRemovedException {
        obsoleteVer = ver;

        CacheObject old = val;

        val = null;

        return new GridCacheUpdateTxResult(true, old);
    }

    /** @inheritDoc */
    @Override public <K, V> boolean clear(GridCacheVersion ver, boolean readers,
<<<<<<< HEAD
        @Nullable IgnitePredicate<Cache.Entry<K, V>>[] filter) throws IgniteCheckedException {
=======
        @Nullable CacheEntryPredicate[] filter) throws IgniteCheckedException {
>>>>>>> bf2b5ac2
        if (ver == null || ver.equals(this.ver)) {
            val = null;

            return true;
        }

        return false;
    }

    /** @inheritDoc */
    @Override public boolean tmLock(IgniteInternalTx tx, long timeout) {
        assert false; return false;
    }

    /** @inheritDoc */
    @Override public void txUnlock(IgniteInternalTx tx) {
        assert false;
    }

    /** @inheritDoc */
    @Override public boolean removeLock(GridCacheVersion ver) {
        GridCacheMvccCandidate doomed = mvcc.candidate(ver);

        mvcc.remove(ver);

        return doomed != null;
    }

    /** @inheritDoc */
    @Override public boolean markObsolete(GridCacheVersion ver) {
        if (ver == null || ver.equals(obsoleteVer)) {
            obsoleteVer = ver;

            val = null;

            return true;
        }

        return false;
    }

    /** {@inheritDoc} */
    @Override public void onMarkedObsolete() {
        // No-op.
    }

    /** {@inheritDoc} */
    @Override public boolean markObsoleteIfEmpty(GridCacheVersion ver) {
        if (val == null)
            obsoleteVer = ver;

        return obsoleteVer != null;
    }

    /** {@inheritDoc} */
    @Override public boolean markObsoleteVersion(GridCacheVersion ver) {
        if (this.ver.equals(ver)) {
            obsoleteVer = ver;

            return true;
        }

        return false;
    }

    /** @inheritDoc */
    @Override public GridCacheVersion version() {
        return ver;
    }

    /** @inheritDoc */
<<<<<<< HEAD
    @Override public <K, V> CacheObject peek(GridCachePeekMode mode, IgnitePredicate<Cache.Entry<K, V>>[] filter) {
=======
    @Override public <K, V> CacheObject peek(GridCachePeekMode mode, CacheEntryPredicate[] filter) {
>>>>>>> bf2b5ac2
        return val;
    }

    /** @inheritDoc */
    @Override public <K, V> GridTuple<CacheObject> peek0(boolean failFast, GridCachePeekMode mode,
<<<<<<< HEAD
        IgnitePredicate<Cache.Entry<K, V>>[] filter, IgniteInternalTx tx)
=======
        CacheEntryPredicate[] filter, IgniteInternalTx tx)
>>>>>>> bf2b5ac2
        throws GridCacheEntryRemovedException, GridCacheFilterFailedException, IgniteCheckedException {
        return F.t(val);
    }

    /** @inheritDoc */
    @Override public <K, V> CacheObject peek(Collection<GridCachePeekMode> modes,
<<<<<<< HEAD
        IgnitePredicate<Cache.Entry<K, V>>[] filter)
=======
        CacheEntryPredicate[] filter)
>>>>>>> bf2b5ac2
        throws GridCacheEntryRemovedException {
        return val;
    }

    /** {@inheritDoc} */
    @Override public CacheObject poke(CacheObject val) throws GridCacheEntryRemovedException, IgniteCheckedException {
        CacheObject old = this.val;

        this.val = val;

        return old;
    }

    /** @inheritDoc */
    @Override public boolean initialValue(CacheObject val,
        GridCacheVersion ver,
        long ttl,
        long expireTime,
        boolean preload,
        long topVer,
        GridDrType drType)
        throws IgniteCheckedException, GridCacheEntryRemovedException
    {
        assert false;

        return false;
    }

    /** @inheritDoc */
    @Override public boolean initialValue(KeyCacheObject key, GridCacheSwapEntry unswapped) {
        assert false;

        return false;
    }

    /** @inheritDoc */
    @Override public GridCacheVersionedEntryEx versionedEntry() throws IgniteCheckedException {
        return null;
    }

    /** @inheritDoc */
    @Override public boolean versionedValue(CacheObject val, GridCacheVersion curVer, GridCacheVersion newVer) {
        assert false; return false;
    }

    /** @inheritDoc */
    @Override public boolean hasLockCandidate(GridCacheVersion ver) {
        return mvcc.hasCandidate(ver);
    }

    /** @inheritDoc */
    @Override public boolean lockedByAny(GridCacheVersion... exclude) {
        return !mvcc.isEmpty(exclude);
    }

    /** @inheritDoc */
    @Override public boolean lockedByThread()  {
        return lockedByThread(Thread.currentThread().getId());
    }

    /** @inheritDoc */
    @Override public boolean lockedLocally(GridCacheVersion lockVer) {
        return mvcc.isLocallyOwned(lockVer);
    }

    /** {@inheritDoc} */
    @Override public boolean lockedLocallyByIdOrThread(GridCacheVersion lockVer, long threadId)
        throws GridCacheEntryRemovedException {
        return lockedLocally(lockVer) || lockedByThread(threadId);
    }

    /** @inheritDoc */
    @Override public boolean lockedByThread(long threadId, GridCacheVersion exclude) {
        return mvcc.isLocallyOwnedByThread(threadId, false, exclude);
    }

    /** @inheritDoc */
    @Override public boolean lockedByThread(long threadId) {
        return mvcc.isLocallyOwnedByThread(threadId, true);
    }

    /** @inheritDoc */
    @Override public boolean lockedBy(GridCacheVersion ver) {
        return mvcc.isOwnedBy(ver);
    }

    /** @inheritDoc */
    @Override public boolean lockedByThreadUnsafe(long threadId) {
        return mvcc.isLocallyOwnedByThread(threadId, true);
    }

    /** @inheritDoc */
    @Override public boolean lockedByUnsafe(GridCacheVersion ver) {
        return mvcc.isOwnedBy(ver);
    }

    /** @inheritDoc */
    @Override public boolean lockedLocallyUnsafe(GridCacheVersion lockVer) {
        return mvcc.isLocallyOwned(lockVer);
    }

    /** @inheritDoc */
    @Override public boolean hasLockCandidateUnsafe(GridCacheVersion ver) {
        return mvcc.hasCandidate(ver);
    }

    /** @inheritDoc */
    @Override public Collection<GridCacheMvccCandidate> localCandidates(GridCacheVersion... exclude) {
        return mvcc.localCandidates(exclude);
    }

    /** @inheritDoc */
    public Collection<GridCacheMvccCandidate> localCandidates(boolean reentries, GridCacheVersion... exclude) {
        return mvcc.localCandidates(reentries, exclude);
    }

    /** @inheritDoc */
    @Override public Collection<GridCacheMvccCandidate> remoteMvccSnapshot(GridCacheVersion... exclude) {
        return mvcc.remoteCandidates(exclude);
    }

    /** {@inheritDoc} */
    @Override public GridCacheMvccCandidate localCandidate(long threadId) throws GridCacheEntryRemovedException {
        return mvcc.localCandidate(threadId);
    }

    /** @inheritDoc */
    @Override public GridCacheMvccCandidate candidate(GridCacheVersion ver) {
        return mvcc.candidate(ver);
    }

    /** {@inheritDoc} */
    @Override public GridCacheMvccCandidate candidate(UUID nodeId, long threadId)
        throws GridCacheEntryRemovedException {
        return mvcc.remoteCandidate(nodeId, threadId);
    }

    /**
     * @return Any MVCC owner.
     */
    public GridCacheMvccCandidate anyOwner() {
        return mvcc.anyOwner();
    }

    /** @inheritDoc */
    @Override public GridCacheMvccCandidate localOwner() {
        return mvcc.localOwner();
    }

    /** @inheritDoc */
    @Override public CacheObject valueBytes() {
        assert false;

        return null;
    }

    /** @inheritDoc */
    @Override public CacheObject valueBytes(GridCacheVersion ver) {
        assert false;

        return null;
    }

    /** {@inheritDoc} */
    @Override public long rawExpireTime() {
        return 0;
    }

    /** @inheritDoc */
    @Override public long expireTime() {
        return 0;
    }

    /** {@inheritDoc} */
    @Override public long expireTimeUnlocked() {
        return 0;
    }

    /** {@inheritDoc} */
    @Override public boolean onTtlExpired(GridCacheVersion obsoleteVer) {
        return false;
    }

    /** {@inheritDoc} */
    @Override public long rawTtl() {
        return ttl;
    }

    /** @inheritDoc */
    @Override public long ttl() {
        return ttl;
    }

    /** @inheritDoc */
    @Override public void updateTtl(GridCacheVersion ver, long ttl) {
        throw new UnsupportedOperationException();
    }

    /** {@inheritDoc} */
    @Override public CacheObject unswap() throws IgniteCheckedException {
        return null;
    }

    /** {@inheritDoc} */
    @Override public CacheObject unswap(boolean ignoreFlags, boolean needVal) throws IgniteCheckedException {
        return null;
    }

    /** {@inheritDoc} */
    @Override public boolean hasLockCandidate(long threadId) throws GridCacheEntryRemovedException {
        return localCandidate(threadId) != null;
    }

    /** {@inheritDoc} */
    @Override public boolean deleted() {
        return false;
    }

    /** {@inheritDoc} */
    @Override public boolean obsoleteOrDeleted() {
        return false;
    }

    /** {@inheritDoc} */
    @Override public long startVersion() {
        return 0;
    }

    /** {@inheritDoc} */
    @Nullable @Override public CacheObject peek(boolean heap,
        boolean offheap,
        boolean swap,
        long topVer,
        @Nullable IgniteCacheExpiryPolicy plc)
    {
        return null;
    }
}<|MERGE_RESOLUTION|>--- conflicted
+++ resolved
@@ -386,11 +386,7 @@
     }
 
     /** @inheritDoc */
-<<<<<<< HEAD
-    @Override public <K, V> boolean invalidate(@Nullable IgnitePredicate<Cache.Entry<K, V>>[] filter)
-=======
     @Override public <K, V> boolean invalidate(@Nullable CacheEntryPredicate[] filter)
->>>>>>> bf2b5ac2
         throws GridCacheEntryRemovedException, IgniteCheckedException {
         assert false;
 
@@ -398,11 +394,7 @@
     }
 
     /** @inheritDoc */
-<<<<<<< HEAD
-    @Override public <K, V> boolean compact(@Nullable IgnitePredicate<Cache.Entry<K, V>>[] filter)
-=======
     @Override public <K, V> boolean compact(@Nullable CacheEntryPredicate[] filter)
->>>>>>> bf2b5ac2
         throws GridCacheEntryRemovedException, IgniteCheckedException {
         assert false;
 
@@ -411,11 +403,7 @@
 
     /** @inheritDoc */
     @Override public <K, V> boolean evictInternal(boolean swap, GridCacheVersion obsoleteVer,
-<<<<<<< HEAD
-        @Nullable IgnitePredicate<Cache.Entry<K, V>>[] filter) {
-=======
         @Nullable CacheEntryPredicate[] filter) {
->>>>>>> bf2b5ac2
         assert false;
 
         return false;
@@ -471,11 +459,7 @@
         boolean evt,
         boolean metrics,
         long topVer,
-<<<<<<< HEAD
-        IgnitePredicate<Cache.Entry<Object, Object>>[] filter, GridDrType drType,
-=======
         CacheEntryPredicate[] filter, GridDrType drType,
->>>>>>> bf2b5ac2
         long drExpireTime, @Nullable GridCacheVersion drVer, UUID subjId, String taskName) throws IgniteCheckedException,
         GridCacheEntryRemovedException {
         return new GridCacheUpdateTxResult(true, rawPut(val, ttl));
@@ -492,11 +476,7 @@
         @Nullable ExpiryPolicy expiryPlc,
         boolean evt,
         boolean metrics,
-<<<<<<< HEAD
-        @Nullable IgnitePredicate<Cache.Entry<Object, Object>>[] filter,
-=======
         @Nullable CacheEntryPredicate[] filter,
->>>>>>> bf2b5ac2
         boolean intercept,
         UUID subjId,
         String taskName)
@@ -519,11 +499,7 @@
         boolean metrics,
         boolean primary,
         boolean checkVer,
-<<<<<<< HEAD
-        @Nullable IgnitePredicate<Cache.Entry<Object, Object>>[] filter,
-=======
         @Nullable CacheEntryPredicate[] filter,
->>>>>>> bf2b5ac2
         GridDrType drType,
         long conflictTtl,
         long conflictExpireTime,
@@ -547,11 +523,7 @@
         boolean evt,
         boolean metrics,
         long topVer,
-<<<<<<< HEAD
-        IgnitePredicate<Cache.Entry<Object, Object>>[] filter,
-=======
         CacheEntryPredicate[] filter,
->>>>>>> bf2b5ac2
         GridDrType drType,
         @Nullable GridCacheVersion drVer,
         UUID subjId,
@@ -568,11 +540,7 @@
 
     /** @inheritDoc */
     @Override public <K, V> boolean clear(GridCacheVersion ver, boolean readers,
-<<<<<<< HEAD
-        @Nullable IgnitePredicate<Cache.Entry<K, V>>[] filter) throws IgniteCheckedException {
-=======
         @Nullable CacheEntryPredicate[] filter) throws IgniteCheckedException {
->>>>>>> bf2b5ac2
         if (ver == null || ver.equals(this.ver)) {
             val = null;
 
@@ -644,32 +612,20 @@
     }
 
     /** @inheritDoc */
-<<<<<<< HEAD
-    @Override public <K, V> CacheObject peek(GridCachePeekMode mode, IgnitePredicate<Cache.Entry<K, V>>[] filter) {
-=======
     @Override public <K, V> CacheObject peek(GridCachePeekMode mode, CacheEntryPredicate[] filter) {
->>>>>>> bf2b5ac2
         return val;
     }
 
     /** @inheritDoc */
     @Override public <K, V> GridTuple<CacheObject> peek0(boolean failFast, GridCachePeekMode mode,
-<<<<<<< HEAD
-        IgnitePredicate<Cache.Entry<K, V>>[] filter, IgniteInternalTx tx)
-=======
         CacheEntryPredicate[] filter, IgniteInternalTx tx)
->>>>>>> bf2b5ac2
         throws GridCacheEntryRemovedException, GridCacheFilterFailedException, IgniteCheckedException {
         return F.t(val);
     }
 
     /** @inheritDoc */
     @Override public <K, V> CacheObject peek(Collection<GridCachePeekMode> modes,
-<<<<<<< HEAD
-        IgnitePredicate<Cache.Entry<K, V>>[] filter)
-=======
         CacheEntryPredicate[] filter)
->>>>>>> bf2b5ac2
         throws GridCacheEntryRemovedException {
         return val;
     }
