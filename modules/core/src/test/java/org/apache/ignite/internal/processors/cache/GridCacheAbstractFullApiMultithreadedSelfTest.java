/*
 * Licensed to the Apache Software Foundation (ASF) under one or more
 * contributor license agreements.  See the NOTICE file distributed with
 * this work for additional information regarding copyright ownership.
 * The ASF licenses this file to You under the Apache License, Version 2.0
 * (the "License"); you may not use this file except in compliance with
 * the License.  You may obtain a copy of the License at
 *
 *      http://www.apache.org/licenses/LICENSE-2.0
 *
 * Unless required by applicable law or agreed to in writing, software
 * distributed under the License is distributed on an "AS IS" BASIS,
 * WITHOUT WARRANTIES OR CONDITIONS OF ANY KIND, either express or implied.
 * See the License for the specific language governing permissions and
 * limitations under the License.
 */

package org.apache.ignite.internal.processors.cache;

import com.google.common.collect.*;
import org.apache.ignite.*;
import org.apache.ignite.internal.*;
import org.apache.ignite.internal.util.*;
import org.apache.ignite.internal.util.typedef.*;
import org.apache.ignite.lang.*;
import org.apache.ignite.testframework.*;

import javax.cache.*;
import java.util.*;
import java.util.concurrent.atomic.*;

/**
 * Multithreaded cache API tests.
 */
public abstract class GridCacheAbstractFullApiMultithreadedSelfTest extends GridCacheAbstractSelfTest {
    /** */
    private static final Random RND = new Random();

    /** */
    private static final int WRITE_THREAD_CNT = 3;

    /** */
    private static final int READ_THREAD_CNT = 3;

    /** */
    private static final String WRITE_THREAD_NAME = "write-thread";

    /** */
    private static final String READ_THREAD_NAME = "read-thread";

    /** */
    private static final int PUT_CNT = 100;

    /** */
    private final AtomicInteger cnt = new AtomicInteger();

    /** */
    private final AtomicBoolean guard = new AtomicBoolean();

    /** */
    private final Collection<Integer> set = new GridConcurrentHashSet<>();

    /** {@inheritDoc} */
    @Override protected void beforeTest() throws Exception {
        super.beforeTest();

        cnt.set(0);
        guard.set(false);
        set.clear();
    }

    /**
     * @param c Test closure.
     * @throws Exception In case of error.
     */
    private void runTest(final IgniteInClosure<IgniteCache<String, Integer>> c) throws Exception {
        final IgniteInternalFuture<?> fut1 = GridTestUtils.runMultiThreadedAsync(new CAX() {
            @Override public void applyx() {
                while (true) {
                    int i = cnt.getAndIncrement();

                    if (i >= PUT_CNT)
                        break;

                    jcache().put("key" + i, i);

                    set.add(i);

                    if (i > 10)
                        guard.compareAndSet(false, true);
                }
            }
        }, WRITE_THREAD_CNT, WRITE_THREAD_NAME);

        IgniteInternalFuture<?> fut2 = GridTestUtils.runMultiThreadedAsync(new CA() {
            @Override public void apply() {
                IgniteCache<String, Integer> cache = jcache();

                while (!fut1.isDone())
                    if (guard.get())
                        c.apply(cache);
            }
        }, READ_THREAD_CNT, READ_THREAD_NAME);

        fut1.get();
        fut2.get();

        checkConsistency();
    }

    /**
     * @throws IgniteCheckedException If failed.
     */
    private void checkConsistency() throws IgniteCheckedException {
        for (Cache.Entry<String, Integer> e : jcache())
            for (int i = 1; i < gridCount(); i++) {
                Integer val = cache(i).get(e.getKey());

                if (val == null)
                    assert e.getValue() == null;
                else
                    assert val.equals(e.getValue());
            }
    }

    /**
     * @return Random.
     */
    private int random() {
        int rnd;

        do
            rnd = RND.nextInt(PUT_CNT);
        while (!set.contains(rnd));

        return rnd;
    }

    /**
     * @param fromIncl Inclusive start of the range.
     * @param toExcl Exclusive stop of the range.
     * @return Range of keys.
     */
    private Set<String> rangeKeys(int fromIncl, int toExcl) {
        return new HashSet<>(F.transform(F.range(fromIncl, toExcl), new C1<Integer, String>() {
            @Override public String apply(Integer i) {
                return "key" + i;
            }
        }));
    }

    /**
     * @throws Exception In case of error.
     */
    public void testContainsKey() throws Exception {
        runTest(new CI1<IgniteCache<String,Integer>>() {
            @Override public void apply(IgniteCache<String, Integer> cache) {
                assert cache.containsKey("key" + random());
                assert !cache.containsKey("wrongKey");
            }
        });
    }

    /**
     * @throws Exception In case of error.
     */
    public void testGet() throws Exception {
        runTest(new CIX1<IgniteCache<String,Integer>>() {
            @Override public void applyx(IgniteCache<String, Integer> cache) throws IgniteCheckedException {
                int rnd = random();

                assert cache.get("key" + rnd) == rnd;
                assert cache.get("wrongKey") == null;
            }
        });
    }

    /**
     * @throws Exception In case of error.
     */
    public void testGetAsync() throws Exception {
        runTest(new CIX1<IgniteCache<String,Integer>>() {
            @Override public void applyx(IgniteCache<String, Integer> cache) throws IgniteCheckedException {
                int rnd = random();

                IgniteCache<String, Integer> cacheAsync = cache.withAsync();

                cacheAsync.get("key" + rnd);

                assert cacheAsync.future().get() == rnd;

                cache.get("wrongKey");

                assert cacheAsync.future().get() == null;
            }
        });
    }

    /**
     * @throws Exception In case of error.
     */
    public void testGetAll() throws Exception {
        runTest(new CIX1<IgniteCache<String,Integer>>() {
            @Override public void applyx(IgniteCache<String, Integer> cache) {
                int rnd1 = random();
                int rnd2 = random();

                Map<String, Integer> map = cache.getAll(ImmutableSet.of("key" + rnd1, "key" + rnd2));

                assert map.size() == (rnd1 != rnd2 ? 2 : 1);
                assert map.get("key" + rnd1) == rnd1;
                assert map.get("key" + rnd2) == rnd2;
            }
        });
    }

   /**
     * @throws Exception In case of error.
     */
    public void testGetAllAsync() throws Exception {
        runTest(new CIX1<IgniteCache<String,Integer>>() {
            @Override public void applyx(IgniteCache<String, Integer> cache) throws IgniteCheckedException {
                int rnd1 = random();
                int rnd2 = random();

                cache.withAsync().getAll(ImmutableSet.of("key" + rnd1, "key" + rnd2));
                Map<String, Integer> map = cache.withAsync().<Map<String, Integer>>future().get();

                assert map.size() == (rnd1 != rnd2 ? 2 : 1);
                assert map.get("key" + rnd1) == rnd1;
                assert map.get("key" + rnd2) == rnd2;
            }
        });
    }

    /**
     * @throws Exception In case of error.
     */
    public void testRemove() throws Exception {
        runTest(new CIX1<IgniteCache<String,Integer>>() {
            @Override public void applyx(IgniteCache<String, Integer> cache) throws IgniteCheckedException {
                int rnd1 = random();
                int rnd2 = random();

                assert cache.getAndRemove("wrongKey") == null;
                assert !cache.remove("key" + rnd1, -1);

                assert cache.localPeek("key" + rnd1) == null || cache.localPeek("key" + rnd1) == rnd1;
                assert cache.localPeek("key" + rnd2) == null || cache.localPeek("key" + rnd2) == rnd2;

                assert cache.localPeek("key" + rnd1) == null || cache.getAndRemove("key" + rnd1) == rnd1;
                assert cache.localPeek("key" + rnd2) == null || cache.remove("key" + rnd2, rnd2);

                assert cache.localPeek("key" + rnd1) == null;
                assert cache.localPeek("key" + rnd2) == null;
            }
        });
    }

    /**
     * @throws Exception In case of error.
     */
    public void testRemoveAsync() throws Exception {
        runTest(new CIX1<IgniteCache<String,Integer>>() {
            @Override public void applyx(IgniteCache<String, Integer> cache) throws IgniteCheckedException {
                int rnd1 = random();
                int rnd2 = random();

                IgniteCache<String, Integer> cacheAsync = cache.withAsync();

                cacheAsync.getAndRemove("wrongKey");

                assert cacheAsync.future().get() == null;

                cacheAsync.remove("key" + rnd1, -1);

                assert !cacheAsync.<Boolean>future().get();

                assert cache.localPeek("key" + rnd1) == null || cache.localPeek("key" + rnd1) == rnd1;
                assert cache.localPeek("key" + rnd2) == null || cache.localPeek("key" + rnd2) == rnd2;

                assert cache.localPeek("key" + rnd1) == null || removeAsync(cache, "key" + rnd1) == rnd1;
                assert cache.localPeek("key" + rnd2) == null || removeAsync(cache, "key" + rnd2, rnd2);

                assert cache.localPeek("key" + rnd1) == null;
                assert cache.localPeek("key" + rnd2) == null;
            }
        });
    }

    /**
     * @throws Exception In case of error.
     */
    public void testRemoveAll() throws Exception {
        runTest(new CIX1<IgniteCache<String,Integer>>() {
            @Override public void applyx(IgniteCache<String, Integer> cache) {
                int rnd = random();

                cache.removeAll(rangeKeys(0, rnd));

                for (int i = 0; i < rnd; i++)
                    assert cache.localPeek("key" + i) == null;
            }
        });
    }

    /**
     * @throws Exception In case of error.
     */
    public void testRemoveAllAsync() throws Exception {
<<<<<<< HEAD
        runTest(new CIX1<IgniteCache<String,Integer>>() {
            @Override public void applyx(IgniteCache<String, Integer> cache) throws IgniteCheckedException {
                int rnd = random();

                cache.withAsync().removeAll(rangeKeys(0, rnd));

                cache.withAsync().future().get();

                for (int i = 0; i < rnd; i++)
                    assert cache.localPeek("key" + i) == null;
            }
        });
    }

    /**
     * @param cache Cache.
     * @param key Key.
     */
    private <K, V> V removeAsync(IgniteCache<K, V> cache, K key) throws IgniteCheckedException {
        cache.withAsync().getAndRemove(key);
=======
        runTest(new CIX1<GridCache<String,Integer>>() {
            @Override public void applyx(GridCache<String, Integer> cache) throws IgniteCheckedException {
                int rnd = random();

                cache.removeAllAsync(rangeKeys(0, rnd)).get();
>>>>>>> bb8b07dc

        return cache.withAsync().<V>future().get();
    }

    /**
     * @param cache Cache.
     * @param key Key.
     * @param val Value.
     */
    private <K, V> boolean removeAsync(IgniteCache<K, V> cache, K key, V val) throws IgniteCheckedException {
        cache.withAsync().remove(key, val);

        return cache.withAsync().<Boolean>future().get();
    }
}<|MERGE_RESOLUTION|>--- conflicted
+++ resolved
@@ -308,35 +308,10 @@
      * @throws Exception In case of error.
      */
     public void testRemoveAllAsync() throws Exception {
-<<<<<<< HEAD
-        runTest(new CIX1<IgniteCache<String,Integer>>() {
-            @Override public void applyx(IgniteCache<String, Integer> cache) throws IgniteCheckedException {
-                int rnd = random();
-
-                cache.withAsync().removeAll(rangeKeys(0, rnd));
-
-                cache.withAsync().future().get();
-
-                for (int i = 0; i < rnd; i++)
-                    assert cache.localPeek("key" + i) == null;
-            }
-        });
-    }
-
-    /**
-     * @param cache Cache.
-     * @param key Key.
-     */
-    private <K, V> V removeAsync(IgniteCache<K, V> cache, K key) throws IgniteCheckedException {
-        cache.withAsync().getAndRemove(key);
-=======
         runTest(new CIX1<GridCache<String,Integer>>() {
             @Override public void applyx(GridCache<String, Integer> cache) throws IgniteCheckedException {
                 int rnd = random();
 
-                cache.removeAllAsync(rangeKeys(0, rnd)).get();
->>>>>>> bb8b07dc
-
         return cache.withAsync().<V>future().get();
     }
 
