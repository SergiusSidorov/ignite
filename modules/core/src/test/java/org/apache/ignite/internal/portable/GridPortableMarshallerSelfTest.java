/*
 * Licensed to the Apache Software Foundation (ASF) under one or more
 * contributor license agreements.  See the NOTICE file distributed with
 * this work for additional information regarding copyright ownership.
 * The ASF licenses this file to You under the Apache License, Version 2.0
 * (the "License"); you may not use this file except in compliance with
 * the License.  You may obtain a copy of the License at
 *
 *      http://www.apache.org/licenses/LICENSE-2.0
 *
 * Unless required by applicable law or agreed to in writing, software
 * distributed under the License is distributed on an "AS IS" BASIS,
 * WITHOUT WARRANTIES OR CONDITIONS OF ANY KIND, either express or implied.
 * See the License for the specific language governing permissions and
 * limitations under the License.
 */

package org.apache.ignite.internal.portable;

import java.lang.reflect.Field;
import java.lang.reflect.InvocationTargetException;
import java.lang.reflect.Method;
import java.math.BigDecimal;
import java.math.BigInteger;
import java.net.InetSocketAddress;
import java.sql.Timestamp;
import java.util.ArrayList;
import java.util.Arrays;
import java.util.Collection;
import java.util.Collections;
import java.util.Date;
import java.util.HashMap;
import java.util.HashSet;
import java.util.LinkedHashMap;
import java.util.LinkedHashSet;
import java.util.Map;
import java.util.TreeMap;
import java.util.TreeSet;
import java.util.UUID;
import java.util.concurrent.Callable;
import java.util.concurrent.ConcurrentHashMap;
import java.util.concurrent.ConcurrentSkipListSet;
import org.apache.ignite.IgniteCheckedException;
import org.apache.ignite.internal.portable.builder.IgniteObjectBuilderImpl;
import org.apache.ignite.internal.util.GridUnsafe;
import org.apache.ignite.internal.util.IgniteUtils;
import org.apache.ignite.internal.util.lang.GridMapEntry;
import org.apache.ignite.internal.util.typedef.F;
import org.apache.ignite.internal.util.typedef.internal.S;
import org.apache.ignite.internal.util.typedef.internal.U;
import org.apache.ignite.marshaller.MarshallerContextTestImpl;
import org.apache.ignite.marshaller.portable.PortableMarshaller;
import org.apache.ignite.igniteobject.IgniteObjectBuilder;
import org.apache.ignite.igniteobject.IgniteObjectException;
import org.apache.ignite.igniteobject.IgniteObjectIdMapper;
import org.apache.ignite.igniteobject.IgniteObjectInvalidClassException;
import org.apache.ignite.igniteobject.IgniteObjectMarshalAware;
import org.apache.ignite.igniteobject.IgniteObjectMetadata;
import org.apache.ignite.igniteobject.IgniteObject;
import org.apache.ignite.igniteobject.IgniteObjectRawReader;
import org.apache.ignite.igniteobject.IgniteObjectRawWriter;
import org.apache.ignite.igniteobject.IgniteObjectReader;
import org.apache.ignite.igniteobject.IgniteObjectSerializer;
import org.apache.ignite.igniteobject.IgniteObjectConfiguration;
import org.apache.ignite.igniteobject.IgniteObjectWriter;
import org.apache.ignite.testframework.GridTestUtils;
import org.apache.ignite.testframework.junits.common.GridCommonAbstractTest;
import org.jsr166.ConcurrentHashMap8;
import sun.misc.Unsafe;

import static org.apache.ignite.internal.portable.PortableThreadLocalMemoryAllocator.THREAD_LOCAL_ALLOC;
import static org.junit.Assert.assertArrayEquals;

/**
 * Portable marshaller tests.
 */
@SuppressWarnings({"OverlyStrongTypeCast", "ArrayHashCode", "ConstantConditions"})
public class GridPortableMarshallerSelfTest extends GridCommonAbstractTest {
    /** */
    private static final Unsafe UNSAFE = GridUnsafe.unsafe();

    /** */
    protected static final long BYTE_ARR_OFF = UNSAFE.arrayBaseOffset(byte[].class);

    /** */
    protected static final PortableMetaDataHandler META_HND = new PortableMetaDataHandler() {
        @Override public void addMeta(int typeId, IgniteObjectMetadata meta) {
            // No-op.
        }

        @Override public IgniteObjectMetadata metadata(int typeId) {
            return null;
        }
    };

    /**
     * @throws Exception If failed.
     */
    public void testNull() throws Exception {
        assertNull(marshalUnmarshal(null));
    }

    /**
     * @throws Exception If failed.
     */
    public void testByte() throws Exception {
        assertEquals((byte)100, marshalUnmarshal((byte)100).byteValue());
    }

    /**
     * @throws Exception If failed.
     */
    public void testShort() throws Exception {
        assertEquals((short)100, marshalUnmarshal((short)100).shortValue());
    }

    /**
     * @throws Exception If failed.
     */
    public void testInt() throws Exception {
        assertEquals(100, marshalUnmarshal(100).intValue());
    }

    /**
     * @throws Exception If failed.
     */
    public void testLong() throws Exception {
        assertEquals(100L, marshalUnmarshal(100L).longValue());
    }

    /**
     * @throws Exception If failed.
     */
    public void testFloat() throws Exception {
        assertEquals(100.001f, marshalUnmarshal(100.001f).floatValue(), 0);
    }

    /**
     * @throws Exception If failed.
     */
    public void testDouble() throws Exception {
        assertEquals(100.001d, marshalUnmarshal(100.001d).doubleValue(), 0);
    }

    /**
     * @throws Exception If failed.
     */
    public void testChar() throws Exception {
        assertEquals((char)100, marshalUnmarshal((char)100).charValue());
    }

    /**
     * @throws Exception If failed.
     */
    public void testBoolean() throws Exception {
        assertEquals(true, marshalUnmarshal(true).booleanValue());
    }

    /**
     * @throws Exception If failed.
     */
    public void testDecimal() throws Exception {
        BigDecimal val;

        assertEquals((val = BigDecimal.ZERO), marshalUnmarshal(val));
        assertEquals((val = BigDecimal.valueOf(Long.MAX_VALUE, 0)), marshalUnmarshal(val));
        assertEquals((val = BigDecimal.valueOf(Long.MIN_VALUE, 0)), marshalUnmarshal(val));
        assertEquals((val = BigDecimal.valueOf(Long.MAX_VALUE, 8)), marshalUnmarshal(val));
        assertEquals((val = BigDecimal.valueOf(Long.MIN_VALUE, 8)), marshalUnmarshal(val));

        assertEquals((val = new BigDecimal(new BigInteger("-79228162514264337593543950336"))), marshalUnmarshal(val));
    }

    /**
     * @throws Exception If failed.
     */
    public void testString() throws Exception {
        assertEquals("str", marshalUnmarshal("str"));
    }

    /**
     * @throws Exception If failed.
     */
    public void testUuid() throws Exception {
        UUID uuid = UUID.randomUUID();

        assertEquals(uuid, marshalUnmarshal(uuid));
    }

    /**
     * @throws Exception If failed.
     */
    public void testDate() throws Exception {
        Date date = new Date();

        Date val = marshalUnmarshal(date);

        assertEquals(date, val);
        assertEquals(Date.class, val.getClass());
    }

    /**
     * @throws Exception If failed.
     */
    public void testTimestamp() throws Exception {
        Timestamp ts = new Timestamp(System.currentTimeMillis());

        ts.setNanos(999999999);

        assertEquals(ts, marshalUnmarshal(ts));
    }

    /**
     * @throws Exception If failed.
     */
    public void testByteArray() throws Exception {
        byte[] arr = new byte[] {10, 20, 30};

        assertArrayEquals(arr, marshalUnmarshal(arr));
    }

    /**
     * @throws Exception If failed.
     */
    public void testShortArray() throws Exception {
        short[] arr = new short[] {10, 20, 30};

        assertArrayEquals(arr, marshalUnmarshal(arr));
    }

    /**
     * @throws Exception If failed.
     */
    public void testIntArray() throws Exception {
        int[] arr = new int[] {10, 20, 30};

        assertArrayEquals(arr, marshalUnmarshal(arr));
    }

    /**
     * @throws Exception If failed.
     */
    public void testLongArray() throws Exception {
        long[] arr = new long[] {10, 20, 30};

        assertArrayEquals(arr, marshalUnmarshal(arr));
    }

    /**
     * @throws Exception If failed.
     */
    public void testFloatArray() throws Exception {
        float[] arr = new float[] {10.1f, 20.1f, 30.1f};

        assertArrayEquals(arr, marshalUnmarshal(arr), 0);
    }

    /**
     * @throws Exception If failed.
     */
    public void testDoubleArray() throws Exception {
        double[] arr = new double[] {10.1d, 20.1d, 30.1d};

        assertArrayEquals(arr, marshalUnmarshal(arr), 0);
    }

    /**
     * @throws Exception If failed.
     */
    public void testCharArray() throws Exception {
        char[] arr = new char[] {10, 20, 30};

        assertArrayEquals(arr, marshalUnmarshal(arr));
    }

    /**
     * @throws Exception If failed.
     */
    public void testBooleanArray() throws Exception {
        boolean[] arr = new boolean[] {true, false, true};

        assertBooleanArrayEquals(arr, marshalUnmarshal(arr));
    }

    /**
     * @throws Exception If failed.
     */
    public void testDecimalArray() throws Exception {
        BigDecimal[] arr = new BigDecimal[] { BigDecimal.ZERO, BigDecimal.ONE, BigDecimal.TEN } ;

        assertArrayEquals(arr, marshalUnmarshal(arr));
    }

    /**
     * @throws Exception If failed.
     */
    public void testStringArray() throws Exception {
        String[] arr = new String[] {"str1", "str2", "str3"};

        assertArrayEquals(arr, marshalUnmarshal(arr));
    }

    /**
     * @throws Exception If failed.
     */
    public void testUuidArray() throws Exception {
        UUID[] arr = new UUID[] {UUID.randomUUID(), UUID.randomUUID(), UUID.randomUUID()};

        assertArrayEquals(arr, marshalUnmarshal(arr));
    }

    /**
     * @throws Exception If failed.
     */
    public void testDateArray() throws Exception {
        Date[] arr = new Date[] {new Date(11111), new Date(22222), new Date(33333)};

        assertArrayEquals(arr, marshalUnmarshal(arr));
    }

    /**
     * @throws Exception If failed.
     */
    public void testObjectArray() throws Exception {
        Object[] arr = new Object[] {1, 2, 3};

        assertArrayEquals(arr, marshalUnmarshal(arr));
    }

    /**
     * @throws Exception If failed.
     */
    public void testCollection() throws Exception {
        testCollection(new ArrayList<Integer>(3));
        testCollection(new LinkedHashSet<Integer>());
        testCollection(new HashSet<Integer>());
        testCollection(new TreeSet<Integer>());
        testCollection(new ConcurrentSkipListSet<Integer>());
    }

    /**
     * @throws Exception If failed.
     */
    private void testCollection(Collection<Integer> col) throws Exception {
        col.add(1);
        col.add(2);
        col.add(3);

        assertEquals(col, marshalUnmarshal(col));
    }

    /**
     * @throws Exception If failed.
     */
    public void testMap() throws Exception {
        testMap(new HashMap<Integer, String>());
        testMap(new LinkedHashMap());
        testMap(new TreeMap<Integer, String>());
        testMap(new ConcurrentHashMap8<Integer, String>());
        testMap(new ConcurrentHashMap<Integer, String>());
    }

    /**
     * @throws Exception If failed.
     */
    private void testMap(Map<Integer, String> map) throws Exception {
        map.put(1, "str1");
        map.put(2, "str2");
        map.put(3, "str3");

        assertEquals(map, marshalUnmarshal(map));
    }

    /**
     * @throws Exception If failed.
     */
    public void testMapEntry() throws Exception {
        Map.Entry<Integer, String> e = new GridMapEntry<>(1, "str1");

        assertEquals(e, marshalUnmarshal(e));

        Map<Integer, String> map = new HashMap<>(1);

        map.put(2, "str2");

        e = F.firstEntry(map);

        Map.Entry<Integer, String> e0 = marshalUnmarshal(e);

        assertEquals(2, e0.getKey().intValue());
        assertEquals("str2", e0.getValue());
    }

    /**
     * @throws Exception If failed.
     */
    public void testPortableObject() throws Exception {
        PortableMarshaller marsh = new PortableMarshaller();

        marsh.setTypeConfigurations(Arrays.asList(new IgniteObjectConfiguration(SimpleObject.class.getName())));

        SimpleObject obj = simpleObject();

        IgniteObject po = marshal(obj, marsh);

        IgniteObject po0 = marshalUnmarshal(po, marsh);

        assertTrue(po.hasField("b"));
        assertTrue(po.hasField("s"));
        assertTrue(po.hasField("i"));
        assertTrue(po.hasField("l"));
        assertTrue(po.hasField("f"));
        assertTrue(po.hasField("d"));
        assertTrue(po.hasField("c"));
        assertTrue(po.hasField("bool"));

        assertFalse(po.hasField("no_such_field"));

        assertEquals(obj, po.deserialize());
        assertEquals(obj, po0.deserialize());
    }

    /**
     * @throws Exception If failed.
     */
    public void testEnum() throws Exception {
        PortableMarshaller marsh = new PortableMarshaller();

        marsh.setClassNames(Arrays.asList(TestEnum.class.getName()));

        assertEquals(TestEnum.B, marshalUnmarshal(TestEnum.B, marsh));
    }

    /**
     * @throws Exception If failed.
     */
    public void testDateAndTimestampInSingleObject() throws Exception {
        IgniteObjectConfiguration cfg1 = new IgniteObjectConfiguration(DateClass1.class.getName());

        PortableMarshaller marsh = new PortableMarshaller();

        marsh.setTypeConfigurations(Arrays.asList(cfg1));

        Date date = new Date();
        Timestamp ts = new Timestamp(System.currentTimeMillis());

        DateClass1 obj1 = new DateClass1();
        obj1.date = date;
        obj1.ts = ts;

        IgniteObject po1 = marshal(obj1, marsh);

        assertEquals(date, po1.field("date"));
        assertEquals(Date.class, po1.field("date").getClass());
        assertEquals(ts, po1.field("ts"));
        assertEquals(Timestamp.class, po1.field("ts").getClass());

        obj1 = po1.deserialize();
        assertEquals(date, obj1.date);
        assertEquals(ts, obj1.ts);
    }

    /**
     * @throws Exception If failed.
     */
    public void testSimpleObject() throws Exception {
        PortableMarshaller marsh = new PortableMarshaller();

        marsh.setTypeConfigurations(Arrays.asList(
            new IgniteObjectConfiguration(SimpleObject.class.getName())
        ));

        SimpleObject obj = simpleObject();

        IgniteObject po = marshal(obj, marsh);

        assertEquals(obj.hashCode(), po.hashCode());

        assertEquals(obj, po.deserialize());

        assertEquals(obj.b, (byte)po.field("b"));
        assertEquals(obj.s, (short)po.field("s"));
        assertEquals(obj.i, (int)po.field("i"));
        assertEquals(obj.l, (long)po.field("l"));
        assertEquals(obj.f, (float)po.field("f"), 0);
        assertEquals(obj.d, (double)po.field("d"), 0);
        assertEquals(obj.c, (char)po.field("c"));
        assertEquals(obj.bool, (boolean)po.field("bool"));
        assertEquals(obj.str, po.field("str"));
        assertEquals(obj.uuid, po.field("uuid"));
        assertEquals(obj.date, po.field("date"));
        assertEquals(Date.class, obj.date.getClass());
        assertEquals(obj.ts, po.field("ts"));
        assertArrayEquals(obj.bArr, (byte[])po.field("bArr"));
        assertArrayEquals(obj.sArr, (short[])po.field("sArr"));
        assertArrayEquals(obj.iArr, (int[])po.field("iArr"));
        assertArrayEquals(obj.lArr, (long[])po.field("lArr"));
        assertArrayEquals(obj.fArr, (float[])po.field("fArr"), 0);
        assertArrayEquals(obj.dArr, (double[])po.field("dArr"), 0);
        assertArrayEquals(obj.cArr, (char[])po.field("cArr"));
        assertBooleanArrayEquals(obj.boolArr, (boolean[])po.field("boolArr"));
        assertArrayEquals(obj.strArr, (String[])po.field("strArr"));
        assertArrayEquals(obj.uuidArr, (UUID[])po.field("uuidArr"));
        assertArrayEquals(obj.dateArr, (Date[])po.field("dateArr"));
        assertArrayEquals(obj.objArr, (Object[])po.field("objArr"));
        assertEquals(obj.col, po.field("col"));
        assertEquals(obj.map, po.field("map"));
        assertEquals(new Integer(obj.enumVal.ordinal()), new Integer(((Enum<?>)po.field("enumVal")).ordinal()));
        assertArrayEquals(ordinals(obj.enumArr), ordinals((Enum<?>[])po.field("enumArr")));
        assertNull(po.field("unknown"));

        IgniteObject innerPo = po.field("inner");

        assertEquals(obj.inner, innerPo.deserialize());

        assertEquals(obj.inner.b, (byte)innerPo.field("b"));
        assertEquals(obj.inner.s, (short)innerPo.field("s"));
        assertEquals(obj.inner.i, (int)innerPo.field("i"));
        assertEquals(obj.inner.l, (long)innerPo.field("l"));
        assertEquals(obj.inner.f, (float)innerPo.field("f"), 0);
        assertEquals(obj.inner.d, (double)innerPo.field("d"), 0);
        assertEquals(obj.inner.c, (char)innerPo.field("c"));
        assertEquals(obj.inner.bool, (boolean)innerPo.field("bool"));
        assertEquals(obj.inner.str, innerPo.field("str"));
        assertEquals(obj.inner.uuid, innerPo.field("uuid"));
        assertEquals(obj.inner.date, innerPo.field("date"));
        assertEquals(Date.class, obj.inner.date.getClass());
        assertEquals(obj.inner.ts, innerPo.field("ts"));
        assertArrayEquals(obj.inner.bArr, (byte[])innerPo.field("bArr"));
        assertArrayEquals(obj.inner.sArr, (short[])innerPo.field("sArr"));
        assertArrayEquals(obj.inner.iArr, (int[])innerPo.field("iArr"));
        assertArrayEquals(obj.inner.lArr, (long[])innerPo.field("lArr"));
        assertArrayEquals(obj.inner.fArr, (float[])innerPo.field("fArr"), 0);
        assertArrayEquals(obj.inner.dArr, (double[])innerPo.field("dArr"), 0);
        assertArrayEquals(obj.inner.cArr, (char[])innerPo.field("cArr"));
        assertBooleanArrayEquals(obj.inner.boolArr, (boolean[])innerPo.field("boolArr"));
        assertArrayEquals(obj.inner.strArr, (String[])innerPo.field("strArr"));
        assertArrayEquals(obj.inner.uuidArr, (UUID[])innerPo.field("uuidArr"));
        assertArrayEquals(obj.inner.dateArr, (Date[])innerPo.field("dateArr"));
        assertArrayEquals(obj.inner.objArr, (Object[])innerPo.field("objArr"));
        assertEquals(obj.inner.col, innerPo.field("col"));
        assertEquals(obj.inner.map, innerPo.field("map"));
        assertEquals(new Integer(obj.inner.enumVal.ordinal()),
            new Integer(((Enum<?>)innerPo.field("enumVal")).ordinal()));
        assertArrayEquals(ordinals(obj.inner.enumArr), ordinals((Enum<?>[])innerPo.field("enumArr")));
        assertNull(innerPo.field("inner"));
        assertNull(innerPo.field("unknown"));
    }

    /**
     * @throws Exception If failed.
     */
    public void testPortable() throws Exception {
        PortableMarshaller marsh = new PortableMarshaller();

        marsh.setTypeConfigurations(Arrays.asList(
            new IgniteObjectConfiguration(SimpleObject.class.getName()),
            new IgniteObjectConfiguration(TestIgniteObjectObject.class.getName())
        ));

        TestIgniteObjectObject obj = portableObject();

        IgniteObject po = marshal(obj, marsh);

        assertEquals(obj.hashCode(), po.hashCode());

        assertEquals(obj, po.deserialize());

        assertEquals(obj.b, (byte)po.field("_b"));
        assertEquals(obj.s, (short)po.field("_s"));
        assertEquals(obj.i, (int)po.field("_i"));
        assertEquals(obj.l, (long)po.field("_l"));
        assertEquals(obj.f, (float)po.field("_f"), 0);
        assertEquals(obj.d, (double)po.field("_d"), 0);
        assertEquals(obj.c, (char)po.field("_c"));
        assertEquals(obj.bool, (boolean)po.field("_bool"));
        assertEquals(obj.str, po.field("_str"));
        assertEquals(obj.uuid, po.field("_uuid"));
        assertEquals(obj.date, po.field("_date"));
        assertEquals(obj.ts, po.field("_ts"));
        assertArrayEquals(obj.bArr, (byte[])po.field("_bArr"));
        assertArrayEquals(obj.sArr, (short[])po.field("_sArr"));
        assertArrayEquals(obj.iArr, (int[])po.field("_iArr"));
        assertArrayEquals(obj.lArr, (long[])po.field("_lArr"));
        assertArrayEquals(obj.fArr, (float[])po.field("_fArr"), 0);
        assertArrayEquals(obj.dArr, (double[])po.field("_dArr"), 0);
        assertArrayEquals(obj.cArr, (char[])po.field("_cArr"));
        assertBooleanArrayEquals(obj.boolArr, (boolean[])po.field("_boolArr"));
        assertArrayEquals(obj.strArr, (String[])po.field("_strArr"));
        assertArrayEquals(obj.uuidArr, (UUID[])po.field("_uuidArr"));
        assertArrayEquals(obj.dateArr, (Date[])po.field("_dateArr"));
        assertArrayEquals(obj.objArr, (Object[])po.field("_objArr"));
        assertEquals(obj.col, po.field("_col"));
        assertEquals(obj.map, po.field("_map"));
        assertEquals(new Integer(obj.enumVal.ordinal()), new Integer(((Enum<?>)po.field("_enumVal")).ordinal()));
        assertArrayEquals(ordinals(obj.enumArr), ordinals((Enum<?>[])po.field("_enumArr")));
        assertNull(po.field("unknown"));

        IgniteObject simplePo = po.field("_simple");

        assertEquals(obj.simple, simplePo.deserialize());

        assertEquals(obj.simple.b, (byte)simplePo.field("b"));
        assertEquals(obj.simple.s, (short)simplePo.field("s"));
        assertEquals(obj.simple.i, (int)simplePo.field("i"));
        assertEquals(obj.simple.l, (long)simplePo.field("l"));
        assertEquals(obj.simple.f, (float)simplePo.field("f"), 0);
        assertEquals(obj.simple.d, (double)simplePo.field("d"), 0);
        assertEquals(obj.simple.c, (char)simplePo.field("c"));
        assertEquals(obj.simple.bool, (boolean)simplePo.field("bool"));
        assertEquals(obj.simple.str, simplePo.field("str"));
        assertEquals(obj.simple.uuid, simplePo.field("uuid"));
        assertEquals(obj.simple.date, simplePo.field("date"));
        assertEquals(Date.class, obj.simple.date.getClass());
        assertEquals(obj.simple.ts, simplePo.field("ts"));
        assertArrayEquals(obj.simple.bArr, (byte[])simplePo.field("bArr"));
        assertArrayEquals(obj.simple.sArr, (short[])simplePo.field("sArr"));
        assertArrayEquals(obj.simple.iArr, (int[])simplePo.field("iArr"));
        assertArrayEquals(obj.simple.lArr, (long[])simplePo.field("lArr"));
        assertArrayEquals(obj.simple.fArr, (float[])simplePo.field("fArr"), 0);
        assertArrayEquals(obj.simple.dArr, (double[])simplePo.field("dArr"), 0);
        assertArrayEquals(obj.simple.cArr, (char[])simplePo.field("cArr"));
        assertBooleanArrayEquals(obj.simple.boolArr, (boolean[])simplePo.field("boolArr"));
        assertArrayEquals(obj.simple.strArr, (String[])simplePo.field("strArr"));
        assertArrayEquals(obj.simple.uuidArr, (UUID[])simplePo.field("uuidArr"));
        assertArrayEquals(obj.simple.dateArr, (Date[])simplePo.field("dateArr"));
        assertArrayEquals(obj.simple.objArr, (Object[])simplePo.field("objArr"));
        assertEquals(obj.simple.col, simplePo.field("col"));
        assertEquals(obj.simple.map, simplePo.field("map"));
        assertEquals(new Integer(obj.simple.enumVal.ordinal()),
            new Integer(((Enum<?>)simplePo.field("enumVal")).ordinal()));
        assertArrayEquals(ordinals(obj.simple.enumArr), ordinals((Enum<?>[])simplePo.field("enumArr")));
        assertNull(simplePo.field("simple"));
        assertNull(simplePo.field("portable"));
        assertNull(simplePo.field("unknown"));

        IgniteObject portablePo = po.field("_portable");

        assertEquals(obj.portable, portablePo.deserialize());

        assertEquals(obj.portable.b, (byte)portablePo.field("_b"));
        assertEquals(obj.portable.s, (short)portablePo.field("_s"));
        assertEquals(obj.portable.i, (int)portablePo.field("_i"));
        assertEquals(obj.portable.l, (long)portablePo.field("_l"));
        assertEquals(obj.portable.f, (float)portablePo.field("_f"), 0);
        assertEquals(obj.portable.d, (double)portablePo.field("_d"), 0);
        assertEquals(obj.portable.c, (char)portablePo.field("_c"));
        assertEquals(obj.portable.bool, (boolean)portablePo.field("_bool"));
        assertEquals(obj.portable.str, portablePo.field("_str"));
        assertEquals(obj.portable.uuid, portablePo.field("_uuid"));
        assertEquals(obj.portable.date, portablePo.field("_date"));
        assertEquals(obj.portable.ts, portablePo.field("_ts"));
        assertArrayEquals(obj.portable.bArr, (byte[])portablePo.field("_bArr"));
        assertArrayEquals(obj.portable.sArr, (short[])portablePo.field("_sArr"));
        assertArrayEquals(obj.portable.iArr, (int[])portablePo.field("_iArr"));
        assertArrayEquals(obj.portable.lArr, (long[])portablePo.field("_lArr"));
        assertArrayEquals(obj.portable.fArr, (float[])portablePo.field("_fArr"), 0);
        assertArrayEquals(obj.portable.dArr, (double[])portablePo.field("_dArr"), 0);
        assertArrayEquals(obj.portable.cArr, (char[])portablePo.field("_cArr"));
        assertBooleanArrayEquals(obj.portable.boolArr, (boolean[])portablePo.field("_boolArr"));
        assertArrayEquals(obj.portable.strArr, (String[])portablePo.field("_strArr"));
        assertArrayEquals(obj.portable.uuidArr, (UUID[])portablePo.field("_uuidArr"));
        assertArrayEquals(obj.portable.dateArr, (Date[])portablePo.field("_dateArr"));
        assertArrayEquals(obj.portable.objArr, (Object[])portablePo.field("_objArr"));
        assertEquals(obj.portable.col, portablePo.field("_col"));
        assertEquals(obj.portable.map, portablePo.field("_map"));
        assertEquals(new Integer(obj.portable.enumVal.ordinal()),
            new Integer(((Enum<?>)portablePo.field("_enumVal")).ordinal()));
        assertArrayEquals(ordinals(obj.portable.enumArr), ordinals((Enum<?>[])portablePo.field("_enumArr")));
        assertNull(portablePo.field("_simple"));
        assertNull(portablePo.field("_portable"));
        assertNull(portablePo.field("unknown"));
    }

    /**
     * @param obj Simple object.
     * @param po Portable object.
     */
    private void checkSimpleObjectData(SimpleObject obj, IgniteObject po) {
        assertEquals(obj.b, (byte)po.field("b"));
        assertEquals(obj.s, (short)po.field("s"));
        assertEquals(obj.i, (int)po.field("i"));
        assertEquals(obj.l, (long)po.field("l"));
        assertEquals(obj.f, (float)po.field("f"), 0);
        assertEquals(obj.d, (double)po.field("d"), 0);
        assertEquals(obj.c, (char)po.field("c"));
        assertEquals(obj.bool, (boolean)po.field("bool"));
        assertEquals(obj.str, po.field("str"));
        assertEquals(obj.uuid, po.field("uuid"));
        assertEquals(obj.date, po.field("date"));
        assertEquals(Date.class, obj.date.getClass());
        assertEquals(obj.ts, po.field("ts"));
        assertArrayEquals(obj.bArr, (byte[])po.field("bArr"));
        assertArrayEquals(obj.sArr, (short[])po.field("sArr"));
        assertArrayEquals(obj.iArr, (int[])po.field("iArr"));
        assertArrayEquals(obj.lArr, (long[])po.field("lArr"));
        assertArrayEquals(obj.fArr, (float[])po.field("fArr"), 0);
        assertArrayEquals(obj.dArr, (double[])po.field("dArr"), 0);
        assertArrayEquals(obj.cArr, (char[])po.field("cArr"));
        assertBooleanArrayEquals(obj.boolArr, (boolean[])po.field("boolArr"));
        assertArrayEquals(obj.strArr, (String[])po.field("strArr"));
        assertArrayEquals(obj.uuidArr, (UUID[])po.field("uuidArr"));
        assertArrayEquals(obj.dateArr, (Date[])po.field("dateArr"));
        assertArrayEquals(obj.objArr, (Object[])po.field("objArr"));
        assertEquals(obj.col, po.field("col"));
        assertEquals(obj.map, po.field("map"));
        assertEquals(new Integer(obj.enumVal.ordinal()), new Integer(((Enum<?>)po.field("enumVal")).ordinal()));
        assertArrayEquals(ordinals(obj.enumArr), ordinals((Enum<?>[])po.field("enumArr")));
        assertNull(po.field("unknown"));

        assertEquals(obj, po.deserialize());
    }

    /**
     * @throws Exception If failed.
     */
<<<<<<< HEAD
    public void testInvalidClass() throws Exception {
        byte[] arr = new byte[20];

        arr[0] = 103;
        arr[1] = 1;

        U.intToBytes(Integer.reverseBytes(11111), arr, 3);

        final IgniteObject po = new IgniteObjectImpl(initPortableContext(new PortableMarshaller()), arr, 0);

        GridTestUtils.assertThrows(log, new Callable<Object>() {
                                       @Override public Object call() throws Exception {
                                           po.deserialize();

                                           return null;
                                       }
                                   }, IgniteObjectInvalidClassException.class, "Unknown type ID: 11111"
        );
    }

    /**
     * @throws Exception If failed.
     */
=======
>>>>>>> 00c3a433
    public void testClassWithoutPublicConstructor() throws Exception {
        PortableMarshaller marsh = new PortableMarshaller();

        marsh.setTypeConfigurations(Arrays.asList(
<<<<<<< HEAD
                                        new IgniteObjectConfiguration(NoPublicConstructor.class.getName()),
                                        new IgniteObjectConfiguration(NoPublicDefaultConstructor.class.getName()),
                                        new IgniteObjectConfiguration(ProtectedConstructor.class.getName()))
=======
                new PortableTypeConfiguration(NoPublicConstructor.class.getName()),
                new PortableTypeConfiguration(NoPublicDefaultConstructor.class.getName()),
                new PortableTypeConfiguration(ProtectedConstructor.class.getName()))
>>>>>>> 00c3a433
        );

        initPortableContext(marsh);

        NoPublicConstructor npc = new NoPublicConstructor();
        IgniteObject npc2 = marshal(npc, marsh);

        assertEquals("test", npc2.<NoPublicConstructor>deserialize().val);

        NoPublicDefaultConstructor npdc = new NoPublicDefaultConstructor(239);
        IgniteObject npdc2 = marshal(npdc, marsh);

        assertEquals(239, npdc2.<NoPublicDefaultConstructor>deserialize().val);

        ProtectedConstructor pc = new ProtectedConstructor();
        IgniteObject pc2 = marshal(pc, marsh);

        assertEquals(ProtectedConstructor.class, pc2.<ProtectedConstructor>deserialize().getClass());
    }

    /**
     * @throws Exception If failed.
     */
    public void testCustomSerializer() throws Exception {
        PortableMarshaller marsh = new PortableMarshaller();

        IgniteObjectConfiguration type =
            new IgniteObjectConfiguration(CustomSerializedObject1.class.getName());

        type.setSerializer(new CustomSerializer1());

        marsh.setTypeConfigurations(Arrays.asList(type));

        CustomSerializedObject1 obj1 = new CustomSerializedObject1(10);

        IgniteObject po1 = marshal(obj1, marsh);

        assertEquals(20, po1.<CustomSerializedObject1>deserialize().val);
    }

    /**
     * @throws Exception If failed.
     */
    public void testCustomSerializerWithGlobal() throws Exception {
        PortableMarshaller marsh = new PortableMarshaller();

        marsh.setSerializer(new CustomSerializer1());

        IgniteObjectConfiguration type1 =
            new IgniteObjectConfiguration(CustomSerializedObject1.class.getName());
        IgniteObjectConfiguration type2 =
            new IgniteObjectConfiguration(CustomSerializedObject2.class.getName());

        type2.setSerializer(new CustomSerializer2());

        marsh.setTypeConfigurations(Arrays.asList(type1, type2));

        CustomSerializedObject1 obj1 = new CustomSerializedObject1(10);

        IgniteObject po1 = marshal(obj1, marsh);

        assertEquals(20, po1.<CustomSerializedObject1>deserialize().val);

        CustomSerializedObject2 obj2 = new CustomSerializedObject2(10);

        IgniteObject po2 = marshal(obj2, marsh);

        assertEquals(30, po2.<CustomSerializedObject2>deserialize().val);
    }

    /**
     * @throws Exception If failed.
     */
    public void testCustomIdMapper() throws Exception {
        PortableMarshaller marsh = new PortableMarshaller();

        IgniteObjectConfiguration type =
            new IgniteObjectConfiguration(CustomMappedObject1.class.getName());

        type.setIdMapper(new IgniteObjectIdMapper() {
            @Override public int typeId(String clsName) {
                return 11111;
            }

            @Override public int fieldId(int typeId, String fieldName) {
                assert typeId == 11111;

                if ("val1".equals(fieldName))
                    return 22222;
                else if ("val2".equals(fieldName))
                    return 33333;

                assert false : "Unknown field: " + fieldName;

                return 0;
            }
        });

        marsh.setTypeConfigurations(Arrays.asList(type));

        CustomMappedObject1 obj1 = new CustomMappedObject1(10, "str");

<<<<<<< HEAD
        IgniteObject po1 = marshal(obj1, marsh);
=======
        PortableObjectEx po1 = marshal(obj1, marsh);
>>>>>>> 00c3a433

        assertEquals(11111, po1.typeId());
        assertEquals(10, po1.field(22222));
        assertEquals("str", po1.field(33333));

        assertEquals(10, po1.<CustomMappedObject1>deserialize().val1);
        assertEquals("str", po1.<CustomMappedObject1>deserialize().val2);
    }

    /**
     * @throws Exception If failed.
     */
    public void testCustomIdMapperWithGlobal() throws Exception {
        PortableMarshaller marsh = new PortableMarshaller();

        marsh.setIdMapper(new IgniteObjectIdMapper() {
            @Override public int typeId(String clsName) {
                return 11111;
            }

            @Override public int fieldId(int typeId, String fieldName) {
                assert typeId == 11111;

                if ("val1".equals(fieldName)) return 22222;
                else if ("val2".equals(fieldName)) return 33333;

                assert false : "Unknown field: " + fieldName;

                return 0;
            }
        });

        IgniteObjectConfiguration type1 =
            new IgniteObjectConfiguration(CustomMappedObject1.class.getName());
        IgniteObjectConfiguration type2 =
            new IgniteObjectConfiguration(CustomMappedObject2.class.getName());

        type2.setIdMapper(new IgniteObjectIdMapper() {
            @Override public int typeId(String clsName) {
                return 44444;
            }

            @Override public int fieldId(int typeId, String fieldName) {
                assert typeId == 44444;

                if ("val1".equals(fieldName)) return 55555;
                else if ("val2".equals(fieldName)) return 66666;

                assert false : "Unknown field: " + fieldName;

                return 0;
            }
        });

        marsh.setTypeConfigurations(Arrays.asList(type1, type2));

        CustomMappedObject1 obj1 = new CustomMappedObject1(10, "str1");

<<<<<<< HEAD
        IgniteObject po1 = marshal(obj1, marsh);
=======
        PortableObjectEx po1 = marshal(obj1, marsh);
>>>>>>> 00c3a433

        assertEquals(11111, po1.typeId());
        assertEquals(10, po1.field(22222));
        assertEquals("str1", po1.field(33333));

        assertEquals(10, po1.<CustomMappedObject1>deserialize().val1);
        assertEquals("str1", po1.<CustomMappedObject1>deserialize().val2);

        CustomMappedObject2 obj2 = new CustomMappedObject2(20, "str2");

<<<<<<< HEAD
        IgniteObject po2 = marshal(obj2, marsh);
=======
        PortableObjectEx po2 = marshal(obj2, marsh);
>>>>>>> 00c3a433

        assertEquals(44444, po2.typeId());
        assertEquals(20, po2.field(55555));
        assertEquals("str2", po2.field(66666));

        assertEquals(20, po2.<CustomMappedObject2>deserialize().val1);
        assertEquals("str2", po2.<CustomMappedObject2>deserialize().val2);
    }

    /**
     * @throws Exception If failed.
     */
    public void testDynamicObject() throws Exception {
        PortableMarshaller marsh = new PortableMarshaller();

        marsh.setTypeConfigurations(Arrays.asList(
            new IgniteObjectConfiguration(DynamicObject.class.getName())
        ));

        IgniteObject po1 = marshal(new DynamicObject(0, 10, 20, 30), marsh);

        assertEquals(new Integer(10), po1.field("val1"));
        assertEquals(null, po1.field("val2"));
        assertEquals(null, po1.field("val3"));

        DynamicObject do1 = po1.deserialize();

        assertEquals(10, do1.val1);
        assertEquals(0, do1.val2);
        assertEquals(0, do1.val3);

        IgniteObject po2 = marshal(new DynamicObject(1, 10, 20, 30), marsh);

        assertEquals(new Integer(10), po2.field("val1"));
        assertEquals(new Integer(20), po2.field("val2"));
        assertEquals(null, po2.field("val3"));

        DynamicObject do2 = po2.deserialize();

        assertEquals(10, do2.val1);
        assertEquals(20, do2.val2);
        assertEquals(0, do2.val3);

        IgniteObject po3 = marshal(new DynamicObject(2, 10, 20, 30), marsh);

        assertEquals(new Integer(10), po3.field("val1"));
        assertEquals(new Integer(20), po3.field("val2"));
        assertEquals(new Integer(30), po3.field("val3"));

        DynamicObject do3 = po3.deserialize();

        assertEquals(10, do3.val1);
        assertEquals(20, do3.val2);
        assertEquals(30, do3.val3);
    }

    /**
     * @throws Exception If failed.
     */
    public void testCycleLink() throws Exception {
        PortableMarshaller marsh = new PortableMarshaller();

        marsh.setTypeConfigurations(Arrays.asList(
            new IgniteObjectConfiguration(CycleLinkObject.class.getName())
        ));

        CycleLinkObject obj = new CycleLinkObject();

        obj.self = obj;

        IgniteObject po = marshal(obj, marsh);

        CycleLinkObject obj0 = po.deserialize();

        assert obj0.self == obj0;
    }

    /**
     * @throws Exception If failed.
     */
    public void testDetached() throws Exception {
        PortableMarshaller marsh = new PortableMarshaller();

        marsh.setTypeConfigurations(Arrays.asList(
            new IgniteObjectConfiguration(DetachedTestObject.class.getName()),
            new IgniteObjectConfiguration(DetachedInnerTestObject.class.getName())
        ));

        UUID id = UUID.randomUUID();

        DetachedTestObject obj = marshal(new DetachedTestObject(
            new DetachedInnerTestObject(null, id)), marsh).deserialize();

        assertEquals(id, obj.inner1.id);
        assertEquals(id, obj.inner4.id);

        assert obj.inner1 == obj.inner4;

        IgniteObjectImpl innerPo = (IgniteObjectImpl)obj.inner2;

        assert innerPo.detached();

        DetachedInnerTestObject inner = innerPo.deserialize();

        assertEquals(id, inner.id);

        IgniteObjectImpl detachedPo = (IgniteObjectImpl)innerPo.detach();

        assert detachedPo.detached();

        inner = detachedPo.deserialize();

        assertEquals(id, inner.id);

        innerPo = (IgniteObjectImpl)obj.inner3;

        assert innerPo.detached();

        inner = innerPo.deserialize();

        assertEquals(id, inner.id);
        assertNotNull(inner.inner);

        detachedPo = (IgniteObjectImpl)innerPo.detach();

        assert detachedPo.detached();

        inner = innerPo.deserialize();

        assertEquals(id, inner.id);
        assertNotNull(inner.inner);
    }

    /**
     * @throws Exception If failed.
     */
    public void testCollectionFields() throws Exception {
        PortableMarshaller marsh = new PortableMarshaller();

        marsh.setTypeConfigurations(Arrays.asList(
            new IgniteObjectConfiguration(CollectionFieldsObject.class.getName()),
            new IgniteObjectConfiguration(Key.class.getName()),
            new IgniteObjectConfiguration(Value.class.getName())
        ));

        Object[] arr = new Object[] {new Value(1), new Value(2), new Value(3)};
        Collection<Value> col = Arrays.asList(new Value(4), new Value(5), new Value(6));
        Map<Key, Value> map = F.asMap(new Key(10), new Value(10), new Key(20), new Value(20), new Key(30), new Value(30));

        CollectionFieldsObject obj = new CollectionFieldsObject(arr, col, map);

        IgniteObject po = marshal(obj, marsh);

        Object[] arr0 = po.field("arr");

        assertEquals(3, arr0.length);

        int i = 1;

        for (Object valPo : arr0)
            assertEquals(i++, ((IgniteObject)valPo).<Value>deserialize().val);

        Collection<IgniteObject> col0 = po.field("col");

        i = 4;

        for (IgniteObject valPo : col0)
            assertEquals(i++, valPo.<Value>deserialize().val);

        Map<IgniteObject, IgniteObject> map0 = po.field("map");

        for (Map.Entry<IgniteObject, IgniteObject> e : map0.entrySet())
            assertEquals(e.getKey().<Key>deserialize().key, e.getValue().<Value>deserialize().val);
    }

    /**
     * @throws Exception If failed.
     */
    public void testDefaultMapping() throws Exception {
        PortableMarshaller marsh1 = new PortableMarshaller();

        IgniteObjectConfiguration customMappingType =
            new IgniteObjectConfiguration(TestIgniteObjectObject.class.getName());

        customMappingType.setIdMapper(new IgniteObjectIdMapper() {
            @Override public int typeId(String clsName) {
                String typeName;

                try {
                    Method mtd = PortableContext.class.getDeclaredMethod("typeName", String.class);

                    mtd.setAccessible(true);

                    typeName = (String)mtd.invoke(null, clsName);
                }
                catch (NoSuchMethodException | InvocationTargetException | IllegalAccessException e) {
                    throw new RuntimeException(e);
                }

                return typeName.toLowerCase().hashCode();
            }

            @Override public int fieldId(int typeId, String fieldName) {
                return fieldName.toLowerCase().hashCode();
            }
        });

        marsh1.setTypeConfigurations(Arrays.asList(
            new IgniteObjectConfiguration(SimpleObject.class.getName()),
            customMappingType
        ));

        TestIgniteObjectObject obj = portableObject();

        IgniteObjectImpl po = marshal(obj, marsh1);

        PortableMarshaller marsh2 = new PortableMarshaller();

        marsh2.setTypeConfigurations(Arrays.asList(
            new IgniteObjectConfiguration(SimpleObject.class.getName()),
            new IgniteObjectConfiguration(TestIgniteObjectObject.class.getName())
        ));

        PortableContext ctx = initPortableContext(marsh2);

        po.context(ctx);

        assertEquals(obj, po.deserialize());
    }

    /**
     * @throws Exception If failed.
     */
    public void testTypeNames() throws Exception {
        PortableMarshaller marsh = new PortableMarshaller();

        IgniteObjectConfiguration customType1 = new IgniteObjectConfiguration(Value.class.getName());

        customType1.setIdMapper(new IgniteObjectIdMapper() {
            @Override public int typeId(String clsName) {
                return 300;
            }

            @Override public int fieldId(int typeId, String fieldName) {
                return 0;
            }
        });

        IgniteObjectConfiguration customType2 = new IgniteObjectConfiguration("org.gridgain.NonExistentClass1");

        customType2.setIdMapper(new IgniteObjectIdMapper() {
            @Override public int typeId(String clsName) {
                return 400;
            }

            @Override public int fieldId(int typeId, String fieldName) {
                return 0;
            }
        });

        IgniteObjectConfiguration customType3 = new IgniteObjectConfiguration("NonExistentClass2");

        customType3.setIdMapper(new IgniteObjectIdMapper() {
            @Override public int typeId(String clsName) {
                return 500;
            }

            @Override public int fieldId(int typeId, String fieldName) {
                return 0;
            }
        });

        IgniteObjectConfiguration customType4 = new IgniteObjectConfiguration("NonExistentClass5");

        customType4.setIdMapper(new IgniteObjectIdMapper() {
            @Override public int typeId(String clsName) {
                return 0;
            }

            @Override public int fieldId(int typeId, String fieldName) {
                return 0;
            }
        });

        marsh.setTypeConfigurations(Arrays.asList(
            new IgniteObjectConfiguration(Key.class.getName()),
            new IgniteObjectConfiguration("org.gridgain.NonExistentClass3"),
            new IgniteObjectConfiguration("NonExistentClass4"),
            customType1,
            customType2,
            customType3,
            customType4
        ));

        PortableContext ctx = initPortableContext(marsh);

        assertEquals("notconfiguredclass".hashCode(), ctx.typeId("NotConfiguredClass"));
        assertEquals("key".hashCode(), ctx.typeId("Key"));
        assertEquals("nonexistentclass3".hashCode(), ctx.typeId("NonExistentClass3"));
        assertEquals("nonexistentclass4".hashCode(), ctx.typeId("NonExistentClass4"));
        assertEquals(300, ctx.typeId(getClass().getSimpleName() + "$Value"));
        assertEquals(400, ctx.typeId("NonExistentClass1"));
        assertEquals(500, ctx.typeId("NonExistentClass2"));
        assertEquals("nonexistentclass5".hashCode(), ctx.typeId("NonExistentClass5"));
    }

    /**
     * @throws Exception If failed.
     */
    public void testFieldIdMapping() throws Exception {
        PortableMarshaller marsh = new PortableMarshaller();

        IgniteObjectConfiguration customType1 = new IgniteObjectConfiguration(Value.class.getName());

        customType1.setIdMapper(new IgniteObjectIdMapper() {
            @Override public int typeId(String clsName) {
                return 300;
            }

            @Override public int fieldId(int typeId, String fieldName) {
                switch (fieldName) {
                    case "val1":
                        return 301;

                    case "val2":
                        return 302;

                    default:
                        return 0;
                }
            }
        });

        IgniteObjectConfiguration customType2 = new IgniteObjectConfiguration("NonExistentClass1");

        customType2.setIdMapper(new IgniteObjectIdMapper() {
            @Override public int typeId(String clsName) {
                return 400;
            }

            @Override public int fieldId(int typeId, String fieldName) {
                switch (fieldName) {
                    case "val1":
                        return 401;

                    case "val2":
                        return 402;

                    default:
                        return 0;
                }
            }
        });

<<<<<<< HEAD
        marsh.setTypeConfigurations(Arrays.asList(new IgniteObjectConfiguration(Key.class.getName()),
                                                  new IgniteObjectConfiguration("NonExistentClass2"),
                                                  customType1,
                                                  customType2));
=======
        marsh.setTypeConfigurations(Arrays.asList(new PortableTypeConfiguration(Key.class.getName()),
            new PortableTypeConfiguration("NonExistentClass2"),
            customType1,
            customType2));
>>>>>>> 00c3a433

        PortableContext ctx = initPortableContext(marsh);

        assertEquals("val".hashCode(), ctx.fieldId("key".hashCode(), "val"));
        assertEquals("val".hashCode(), ctx.fieldId("nonexistentclass2".hashCode(), "val"));
        assertEquals("val".hashCode(), ctx.fieldId("notconfiguredclass".hashCode(), "val"));
        assertEquals(301, ctx.fieldId(300, "val1"));
        assertEquals(302, ctx.fieldId(300, "val2"));
        assertEquals("val3".hashCode(), ctx.fieldId(300, "val3"));
        assertEquals(401, ctx.fieldId(400, "val1"));
        assertEquals(402, ctx.fieldId(400, "val2"));
        assertEquals("val3".hashCode(), ctx.fieldId(400, "val3"));
    }

    /**
     * @throws Exception If failed.
     */
    public void testDuplicateTypeId() throws Exception {
        final PortableMarshaller marsh = new PortableMarshaller();

        IgniteObjectConfiguration customType1 = new IgniteObjectConfiguration("org.gridgain.Class1");

        customType1.setIdMapper(new IgniteObjectIdMapper() {
            @Override public int typeId(String clsName) {
                return 100;
            }

            @Override public int fieldId(int typeId, String fieldName) {
                return 0;
            }
        });

        IgniteObjectConfiguration customType2 = new IgniteObjectConfiguration("org.gridgain.Class2");

        customType2.setIdMapper(new IgniteObjectIdMapper() {
            @Override public int typeId(String clsName) {
                return 100;
            }

            @Override public int fieldId(int typeId, String fieldName) {
                return 0;
            }
        });

        marsh.setTypeConfigurations(Arrays.asList(customType1, customType2));

        try {
            initPortableContext(marsh);
        }
        catch (IgniteCheckedException e) {
            assertEquals("Duplicate type ID [clsName=org.gridgain.Class1, id=100]",
                e.getCause().getCause().getMessage());

            return;
        }

        assert false;
    }

    /**
     * @throws Exception If failed.
     */
    public void testPortableCopy() throws Exception {
        PortableMarshaller marsh = new PortableMarshaller();

        marsh.setTypeConfigurations(Arrays.asList(
            new IgniteObjectConfiguration(SimpleObject.class.getName())
        ));

        SimpleObject obj = simpleObject();

        final IgniteObject po = marshal(obj, marsh);

        IgniteObject copy = copy(po, null);

        assertEquals(obj, copy.deserialize());

        copy = copy(po, new HashMap<String, Object>());

        assertEquals(obj, copy.deserialize());

        Map<String, Object> map = new HashMap<>(1, 1.0f);

        map.put("i", 3);

        copy = copy(po, map);

        assertEquals((byte)2, copy.<Byte>field("b").byteValue());
        assertEquals((short)2, copy.<Short>field("s").shortValue());
        assertEquals(3, copy.<Integer>field("i").intValue());
        assertEquals(2L, copy.<Long>field("l").longValue());
        assertEquals(2.2f, copy.<Float>field("f").floatValue(), 0);
        assertEquals(2.2d, copy.<Double>field("d").doubleValue(), 0);
        assertEquals((char)2, copy.<Character>field("c").charValue());
        assertEquals(false, copy.<Boolean>field("bool").booleanValue());

        SimpleObject obj0 = copy.deserialize();

        assertEquals((byte)2, obj0.b);
        assertEquals((short)2, obj0.s);
        assertEquals(3, obj0.i);
        assertEquals(2L, obj0.l);
        assertEquals(2.2f, obj0.f, 0);
        assertEquals(2.2d, obj0.d, 0);
        assertEquals((char)2, obj0.c);
        assertEquals(false, obj0.bool);

        map = new HashMap<>(3, 1.0f);

        map.put("b", (byte)3);
        map.put("l", 3L);
        map.put("bool", true);

        copy = copy(po, map);

        assertEquals((byte)3, copy.<Byte>field("b").byteValue());
        assertEquals((short)2, copy.<Short>field("s").shortValue());
        assertEquals(2, copy.<Integer>field("i").intValue());
        assertEquals(3L, copy.<Long>field("l").longValue());
        assertEquals(2.2f, copy.<Float>field("f").floatValue(), 0);
        assertEquals(2.2d, copy.<Double>field("d").doubleValue(), 0);
        assertEquals((char)2, copy.<Character>field("c").charValue());
        assertEquals(true, copy.<Boolean>field("bool").booleanValue());

        obj0 = copy.deserialize();

        assertEquals((byte)3, obj0.b);
        assertEquals((short)2, obj0.s);
        assertEquals(2, obj0.i);
        assertEquals(3L, obj0.l);
        assertEquals(2.2f, obj0.f, 0);
        assertEquals(2.2d, obj0.d, 0);
        assertEquals((char)2, obj0.c);
        assertEquals(true, obj0.bool);

        map = new HashMap<>(8, 1.0f);

        map.put("b", (byte)3);
        map.put("s", (short)3);
        map.put("i", 3);
        map.put("l", 3L);
        map.put("f", 3.3f);
        map.put("d", 3.3d);
        map.put("c", (char)3);
        map.put("bool", true);

        copy = copy(po, map);

        assertEquals((byte)3, copy.<Byte>field("b").byteValue());
        assertEquals((short)3, copy.<Short>field("s").shortValue());
        assertEquals(3, copy.<Integer>field("i").intValue());
        assertEquals(3L, copy.<Long>field("l").longValue());
        assertEquals(3.3f, copy.<Float>field("f").floatValue(), 0);
        assertEquals(3.3d, copy.<Double>field("d").doubleValue(), 0);
        assertEquals((char)3, copy.<Character>field("c").charValue());
        assertEquals(true, copy.<Boolean>field("bool").booleanValue());

        obj0 = copy.deserialize();

        assertEquals((byte)3, obj0.b);
        assertEquals((short)3, obj0.s);
        assertEquals(3, obj0.i);
        assertEquals(3L, obj0.l);
        assertEquals(3.3f, obj0.f, 0);
        assertEquals(3.3d, obj0.d, 0);
        assertEquals((char)3, obj0.c);
        assertEquals(true, obj0.bool);

//        GridTestUtils.assertThrows(
//            log,
//            new Callable<Object>() {
//                @Override public Object call() throws Exception {
//                    po.copy(F.<String, Object>asMap("i", false));
//
//                    return null;
//                }
//            },
//            PortableException.class,
//            "Invalid value type for field: i"
//        );
    }

    /**
     * @throws Exception If failed.
     */
    public void testPortableCopyString() throws Exception {
        PortableMarshaller marsh = new PortableMarshaller();

        marsh.setTypeConfigurations(Arrays.asList(
            new IgniteObjectConfiguration(SimpleObject.class.getName())
        ));

        SimpleObject obj = simpleObject();

        IgniteObject po = marshal(obj, marsh);

        IgniteObject copy = copy(po, F.<String, Object>asMap("str", "str3"));

        assertEquals("str3", copy.<String>field("str"));

        SimpleObject obj0 = copy.deserialize();

        assertEquals("str3", obj0.str);
    }

    /**
     * @throws Exception If failed.
     */
    public void testPortableCopyUuid() throws Exception {
        PortableMarshaller marsh = new PortableMarshaller();

        marsh.setTypeConfigurations(Arrays.asList(
            new IgniteObjectConfiguration(SimpleObject.class.getName())
        ));

        SimpleObject obj = simpleObject();

        IgniteObject po = marshal(obj, marsh);

        UUID uuid = UUID.randomUUID();

        IgniteObject copy = copy(po, F.<String, Object>asMap("uuid", uuid));

        assertEquals(uuid, copy.<UUID>field("uuid"));

        SimpleObject obj0 = copy.deserialize();

        assertEquals(uuid, obj0.uuid);
    }

    /**
     * @throws Exception If failed.
     */
    public void testPortableCopyByteArray() throws Exception {
        PortableMarshaller marsh = new PortableMarshaller();

        marsh.setTypeConfigurations(Arrays.asList(
            new IgniteObjectConfiguration(SimpleObject.class.getName())
        ));

        SimpleObject obj = simpleObject();

        IgniteObject po = marshal(obj, marsh);

        IgniteObject copy = copy(po, F.<String, Object>asMap("bArr", new byte[]{1, 2, 3}));

        assertArrayEquals(new byte[] {1, 2, 3}, copy.<byte[]>field("bArr"));

        SimpleObject obj0 = copy.deserialize();

        assertArrayEquals(new byte[] {1, 2, 3}, obj0.bArr);
    }

    /**
     * @param po Portable object.
     * @param fields Fields.
     * @return Copy.
     */
    private IgniteObject copy(IgniteObject po, Map<String, Object> fields) {
        IgniteObjectBuilder builder = IgniteObjectBuilderImpl.wrap(po);

        if (fields != null) {
            for (Map.Entry<String, Object> e : fields.entrySet())
                builder.setField(e.getKey(), e.getValue());
        }

        return builder.build();
    }

    /**
     * @throws Exception If failed.
     */
    public void testPortableCopyShortArray() throws Exception {
        PortableMarshaller marsh = new PortableMarshaller();

        marsh.setTypeConfigurations(Arrays.asList(
            new IgniteObjectConfiguration(SimpleObject.class.getName())
        ));

        SimpleObject obj = simpleObject();

        IgniteObject po = marshal(obj, marsh);

        IgniteObject copy = copy(po, F.<String, Object>asMap("sArr", new short[]{1, 2, 3}));

        assertArrayEquals(new short[] {1, 2, 3}, copy.<short[]>field("sArr"));

        SimpleObject obj0 = copy.deserialize();

        assertArrayEquals(new short[] {1, 2, 3}, obj0.sArr);
    }

    /**
     * @throws Exception If failed.
     */
    public void testPortableCopyIntArray() throws Exception {
        PortableMarshaller marsh = new PortableMarshaller();

        marsh.setTypeConfigurations(Arrays.asList(
            new IgniteObjectConfiguration(SimpleObject.class.getName())
        ));

        SimpleObject obj = simpleObject();

        IgniteObject po = marshal(obj, marsh);

        IgniteObject copy = copy(po, F.<String, Object>asMap("iArr", new int[]{1, 2, 3}));

        assertArrayEquals(new int[] {1, 2, 3}, copy.<int[]>field("iArr"));

        SimpleObject obj0 = copy.deserialize();

        assertArrayEquals(new int[] {1, 2, 3}, obj0.iArr);
    }

    /**
     * @throws Exception If failed.
     */
    public void testPortableCopyLongArray() throws Exception {
        PortableMarshaller marsh = new PortableMarshaller();

        marsh.setTypeConfigurations(Arrays.asList(
            new IgniteObjectConfiguration(SimpleObject.class.getName())
        ));

        SimpleObject obj = simpleObject();

        IgniteObject po = marshal(obj, marsh);

        IgniteObject copy = copy(po, F.<String, Object>asMap("lArr", new long[]{1, 2, 3}));

        assertArrayEquals(new long[] {1, 2, 3}, copy.<long[]>field("lArr"));

        SimpleObject obj0 = copy.deserialize();

        assertArrayEquals(new long[] {1, 2, 3}, obj0.lArr);
    }

    /**
     * @throws Exception If failed.
     */
    public void testPortableCopyFloatArray() throws Exception {
        PortableMarshaller marsh = new PortableMarshaller();

        marsh.setTypeConfigurations(Arrays.asList(
            new IgniteObjectConfiguration(SimpleObject.class.getName())
        ));

        SimpleObject obj = simpleObject();

        IgniteObject po = marshal(obj, marsh);

        IgniteObject copy = copy(po, F.<String, Object>asMap("fArr", new float[]{1, 2, 3}));

        assertArrayEquals(new float[] {1, 2, 3}, copy.<float[]>field("fArr"), 0);

        SimpleObject obj0 = copy.deserialize();

        assertArrayEquals(new float[] {1, 2, 3}, obj0.fArr, 0);
    }

    /**
     * @throws Exception If failed.
     */
    public void testPortableCopyDoubleArray() throws Exception {
        PortableMarshaller marsh = new PortableMarshaller();

        marsh.setTypeConfigurations(Arrays.asList(
            new IgniteObjectConfiguration(SimpleObject.class.getName())
        ));

        SimpleObject obj = simpleObject();

        IgniteObject po = marshal(obj, marsh);

        IgniteObject copy = copy(po, F.<String, Object>asMap("dArr", new double[]{1, 2, 3}));

        assertArrayEquals(new double[] {1, 2, 3}, copy.<double[]>field("dArr"), 0);

        SimpleObject obj0 = copy.deserialize();

        assertArrayEquals(new double[] {1, 2, 3}, obj0.dArr, 0);
    }

    /**
     * @throws Exception If failed.
     */
    public void testPortableCopyCharArray() throws Exception {
        PortableMarshaller marsh = new PortableMarshaller();

        marsh.setTypeConfigurations(Arrays.asList(
            new IgniteObjectConfiguration(SimpleObject.class.getName())
        ));

        SimpleObject obj = simpleObject();

        IgniteObject po = marshal(obj, marsh);

        IgniteObject copy = copy(po, F.<String, Object>asMap("cArr", new char[]{1, 2, 3}));

        assertArrayEquals(new char[]{1, 2, 3}, copy.<char[]>field("cArr"));

        SimpleObject obj0 = copy.deserialize();

        assertArrayEquals(new char[]{1, 2, 3}, obj0.cArr);
    }

    /**
     * @throws Exception If failed.
     */
    public void testPortableCopyStringArray() throws Exception {
        PortableMarshaller marsh = new PortableMarshaller();

        marsh.setTypeConfigurations(Arrays.asList(
            new IgniteObjectConfiguration(SimpleObject.class.getName())
        ));

        SimpleObject obj = simpleObject();

        IgniteObject po = marshal(obj, marsh);

        IgniteObject copy = copy(po, F.<String, Object>asMap("strArr", new String[]{"str1", "str2"}));

        assertArrayEquals(new String[]{"str1", "str2"}, copy.<String[]>field("strArr"));

        SimpleObject obj0 = copy.deserialize();

        assertArrayEquals(new String[]{"str1", "str2"}, obj0.strArr);
    }

    /**
     * @throws Exception If failed.
     */
    public void testPortableCopyObject() throws Exception {
        PortableMarshaller marsh = new PortableMarshaller();

        marsh.setTypeConfigurations(Arrays.asList(
            new IgniteObjectConfiguration(SimpleObject.class.getName())
        ));

        SimpleObject obj = simpleObject();

        IgniteObject po = marshal(obj, marsh);

        SimpleObject newObj = new SimpleObject();

        newObj.i = 12345;
        newObj.fArr = new float[] {5, 8, 0};
        newObj.str = "newStr";

        IgniteObject copy = copy(po, F.<String, Object>asMap("inner", newObj));

        assertEquals(newObj, copy.<IgniteObject>field("inner").deserialize());

        SimpleObject obj0 = copy.deserialize();

        assertEquals(newObj, obj0.inner);
    }

    /**
     * @throws Exception If failed.
     */
    public void testPortableCopyNonPrimitives() throws Exception {
        PortableMarshaller marsh = new PortableMarshaller();

        marsh.setTypeConfigurations(Arrays.asList(
            new IgniteObjectConfiguration(SimpleObject.class.getName())
        ));

        SimpleObject obj = simpleObject();

        IgniteObject po = marshal(obj, marsh);

        Map<String, Object> map = new HashMap<>(3, 1.0f);

        SimpleObject newObj = new SimpleObject();

        newObj.i = 12345;
        newObj.fArr = new float[] {5, 8, 0};
        newObj.str = "newStr";

        map.put("str", "str555");
        map.put("inner", newObj);
        map.put("bArr", new byte[]{6, 7, 9});

        IgniteObject copy = copy(po, map);

        assertEquals("str555", copy.<String>field("str"));
        assertEquals(newObj, copy.<IgniteObject>field("inner").deserialize());
        assertArrayEquals(new byte[]{6, 7, 9}, copy.<byte[]>field("bArr"));

        SimpleObject obj0 = copy.deserialize();

        assertEquals("str555", obj0.str);
        assertEquals(newObj, obj0.inner);
        assertArrayEquals(new byte[] {6, 7, 9}, obj0.bArr);
    }

    /**
     * @throws Exception If failed.
     */
    public void testPortableCopyMixed() throws Exception {
        PortableMarshaller marsh = new PortableMarshaller();

        marsh.setTypeConfigurations(Arrays.asList(new IgniteObjectConfiguration(SimpleObject.class.getName())));

        SimpleObject obj = simpleObject();

        IgniteObject po = marshal(obj, marsh);

        Map<String, Object> map = new HashMap<>(3, 1.0f);

        SimpleObject newObj = new SimpleObject();

        newObj.i = 12345;
        newObj.fArr = new float[] {5, 8, 0};
        newObj.str = "newStr";

        map.put("i", 1234);
        map.put("str", "str555");
        map.put("inner", newObj);
        map.put("s", (short)2323);
        map.put("bArr", new byte[]{6, 7, 9});
        map.put("b", (byte)111);

        IgniteObject copy = copy(po, map);

        assertEquals(1234, copy.<Integer>field("i").intValue());
        assertEquals("str555", copy.<String>field("str"));
        assertEquals(newObj, copy.<IgniteObject>field("inner").deserialize());
        assertEquals((short)2323, copy.<Short>field("s").shortValue());
        assertArrayEquals(new byte[] {6, 7, 9}, copy.<byte[]>field("bArr"));
        assertEquals((byte)111, copy.<Byte>field("b").byteValue());

        SimpleObject obj0 = copy.deserialize();

        assertEquals(1234, obj0.i);
        assertEquals("str555", obj0.str);
        assertEquals(newObj, obj0.inner);
        assertEquals((short)2323, obj0.s);
        assertArrayEquals(new byte[] {6, 7, 9}, obj0.bArr);
        assertEquals((byte)111, obj0.b);
    }

    /**
     * @throws Exception If failed.
     */
    public void testKeepDeserialized() throws Exception {
        PortableMarshaller marsh = new PortableMarshaller();

        marsh.setClassNames(Arrays.asList(SimpleObject.class.getName()));
        marsh.setKeepDeserialized(true);

        IgniteObject po = marshal(simpleObject(), marsh);

        assert po.deserialize() == po.deserialize();

        marsh = new PortableMarshaller();

        marsh.setClassNames(Arrays.asList(SimpleObject.class.getName()));
        marsh.setKeepDeserialized(false);

        po = marshal(simpleObject(), marsh);

        assert po.deserialize() != po.deserialize();

        marsh = new PortableMarshaller();

        marsh.setKeepDeserialized(true);
        marsh.setTypeConfigurations(Arrays.asList(
            new IgniteObjectConfiguration(SimpleObject.class.getName())));

        po = marshal(simpleObject(), marsh);

        assert po.deserialize() == po.deserialize();

        marsh = new PortableMarshaller();

        marsh.setKeepDeserialized(false);
        marsh.setTypeConfigurations(Arrays.asList(
            new IgniteObjectConfiguration(SimpleObject.class.getName())));

        po = marshal(simpleObject(), marsh);

        assert po.deserialize() != po.deserialize();

        marsh = new PortableMarshaller();

        marsh.setKeepDeserialized(true);

        IgniteObjectConfiguration typeCfg = new IgniteObjectConfiguration(SimpleObject.class.getName());

        typeCfg.setKeepDeserialized(false);

        marsh.setTypeConfigurations(Arrays.asList(typeCfg));

        po = marshal(simpleObject(), marsh);

        assert po.deserialize() != po.deserialize();

        marsh = new PortableMarshaller();

        marsh.setKeepDeserialized(false);

        typeCfg = new IgniteObjectConfiguration(SimpleObject.class.getName());

        typeCfg.setKeepDeserialized(true);

        marsh.setTypeConfigurations(Arrays.asList(typeCfg));

        po = marshal(simpleObject(), marsh);

        assert po.deserialize() == po.deserialize();
    }

    /**
     * @throws Exception If failed.
     */
    public void testOffheapPortable() throws Exception {
        PortableMarshaller marsh = new PortableMarshaller();

        marsh.setTypeConfigurations(Arrays.asList(new IgniteObjectConfiguration(SimpleObject.class.getName())));

        PortableContext ctx = initPortableContext(marsh);

        SimpleObject simpleObj = simpleObject();

        IgniteObjectImpl obj = marshal(simpleObj, marsh);

        long ptr = 0;

        long ptr1 = 0;

        long ptr2 = 0;

        try {
            ptr = copyOffheap(obj);

            IgniteObjectOffheapImpl offheapObj = new IgniteObjectOffheapImpl(ctx,
                ptr,
                0,
                obj.array().length);

            assertTrue(offheapObj.equals(offheapObj));
            assertFalse(offheapObj.equals(null));
            assertFalse(offheapObj.equals("str"));
            assertTrue(offheapObj.equals(obj));
            assertTrue(obj.equals(offheapObj));

            ptr1 = copyOffheap(obj);

            IgniteObjectOffheapImpl offheapObj1 = new IgniteObjectOffheapImpl(ctx,
                ptr1,
                0,
                obj.array().length);

            assertTrue(offheapObj.equals(offheapObj1));
            assertTrue(offheapObj1.equals(offheapObj));

            assertEquals(obj.typeId(), offheapObj.typeId());
            assertEquals(obj.hashCode(), offheapObj.hashCode());

            checkSimpleObjectData(simpleObj, offheapObj);

            IgniteObjectOffheapImpl innerOffheapObj = offheapObj.field("inner");

            assertNotNull(innerOffheapObj);

            checkSimpleObjectData(simpleObj.inner, innerOffheapObj);

            obj = (IgniteObjectImpl)offheapObj.heapCopy();

            assertEquals(obj.typeId(), offheapObj.typeId());
            assertEquals(obj.hashCode(), offheapObj.hashCode());

            checkSimpleObjectData(simpleObj, obj);

            IgniteObjectImpl innerObj = obj.field("inner");

            assertNotNull(innerObj);

            checkSimpleObjectData(simpleObj.inner, innerObj);

            simpleObj.d = 0;

            obj = marshal(simpleObj, marsh);

            assertFalse(offheapObj.equals(obj));
            assertFalse(obj.equals(offheapObj));

            ptr2 = copyOffheap(obj);

            IgniteObjectOffheapImpl offheapObj2 = new IgniteObjectOffheapImpl(ctx,
                ptr2,
                0,
                obj.array().length);

            assertFalse(offheapObj.equals(offheapObj2));
            assertFalse(offheapObj2.equals(offheapObj));
        }
        finally {
            UNSAFE.freeMemory(ptr);

            if (ptr1 > 0)
                UNSAFE.freeMemory(ptr1);

            if (ptr2 > 0)
                UNSAFE.freeMemory(ptr2);
        }
    }

    /**
     *
     */
    public void testReadResolve() throws Exception {
        PortableMarshaller marsh = new PortableMarshaller();

        marsh.setClassNames(
            Arrays.asList(MySingleton.class.getName(), SingletonMarker.class.getName()));

        IgniteObjectImpl portableObj = marshal(MySingleton.INSTANCE, marsh);

        assertTrue(portableObj.array().length <= 1024); // Check that big string was not serialized.

        MySingleton singleton = portableObj.deserialize();

        assertSame(MySingleton.INSTANCE, singleton);
    }

    /**
     *
     */
    public void testReadResolveOnPortableAware() throws Exception {
        PortableMarshaller marsh = new PortableMarshaller();

        marsh.setClassNames(Collections.singletonList(MyTestClass.class.getName()));

        IgniteObjectImpl portableObj = marshal(new MyTestClass(), marsh);

        MyTestClass obj = portableObj.deserialize();

        assertEquals("readResolve", obj.s);
    }

    /**
     * @throws Exception If ecxeption thrown.
     */
    public void testDeclareReadResolveInParent() throws Exception {
        PortableMarshaller marsh = new PortableMarshaller();

        marsh.setClassNames(Arrays.asList(ChildPortable.class.getName()));

        IgniteObjectImpl portableObj = marshal(new ChildPortable(), marsh);

        ChildPortable singleton = portableObj.deserialize();

        assertNotNull(singleton.s);
    }

    /**
     *
     */
    public void testDecimalFields() throws Exception {
        PortableMarshaller marsh = new PortableMarshaller();

        Collection<String> clsNames = new ArrayList<>();

        clsNames.add(DecimalReflective.class.getName());
        clsNames.add(DecimalMarshalAware.class.getName());

        marsh.setClassNames(clsNames);

        // 1. Test reflective stuff.
        DecimalReflective obj1 = new DecimalReflective();

        obj1.val = BigDecimal.ZERO;
        obj1.valArr = new BigDecimal[] { BigDecimal.ONE, BigDecimal.TEN };

        IgniteObjectImpl portObj = marshal(obj1, marsh);

        assertEquals(obj1.val, portObj.field("val"));
        assertArrayEquals(obj1.valArr, portObj.<BigDecimal[]>field("valArr"));

        assertEquals(obj1.val, portObj.<DecimalReflective>deserialize().val);
        assertArrayEquals(obj1.valArr, portObj.<DecimalReflective>deserialize().valArr);

        // 2. Test marshal aware stuff.
        DecimalMarshalAware obj2 = new DecimalMarshalAware();

        obj2.val = BigDecimal.ZERO;
        obj2.valArr = new BigDecimal[] { BigDecimal.ONE, BigDecimal.TEN.negate() };
        obj2.rawVal = BigDecimal.TEN;
        obj2.rawValArr = new BigDecimal[] { BigDecimal.ZERO, BigDecimal.ONE };

        portObj = marshal(obj2, marsh);

        assertEquals(obj2.val, portObj.field("val"));
        assertArrayEquals(obj2.valArr, portObj.<BigDecimal[]>field("valArr"));

        assertEquals(obj2.val, portObj.<DecimalMarshalAware>deserialize().val);
        assertArrayEquals(obj2.valArr, portObj.<DecimalMarshalAware>deserialize().valArr);
        assertEquals(obj2.rawVal, portObj.<DecimalMarshalAware>deserialize().rawVal);
        assertArrayEquals(obj2.rawValArr, portObj.<DecimalMarshalAware>deserialize().rawValArr);
    }

    /**
     * @throws IgniteCheckedException If failed.
     */
    public void testFinalField() throws IgniteCheckedException {
        PortableMarshaller marsh = new PortableMarshaller();

        SimpleObjectWithFinal obj = new SimpleObjectWithFinal();

        SimpleObjectWithFinal po0 = marshalUnmarshal(obj, marsh);

        assertEquals(obj.time, po0.time);
    }

    /**
     * @throws IgniteCheckedException If failed.
     */
    public void testThreadLocalArrayReleased() throws IgniteCheckedException {
        // Checking the writer directly.
        assertEquals(false, THREAD_LOCAL_ALLOC.isThreadLocalArrayAcquired());

<<<<<<< HEAD
        try (IgniteObjectWriterExImpl writer = new IgniteObjectWriterExImpl(initPortableContext(new PortableMarshaller()), 0)) {
=======
        try (PortableWriterExImpl writer = new PortableWriterExImpl(initPortableContext(new PortableMarshaller()))) {
>>>>>>> 00c3a433
            assertEquals(true, THREAD_LOCAL_ALLOC.isThreadLocalArrayAcquired());

            writer.writeString("Thread local test");

            writer.array();

            assertEquals(true, THREAD_LOCAL_ALLOC.isThreadLocalArrayAcquired());
        }

        // Checking the portable marshaller.
        assertEquals(false, THREAD_LOCAL_ALLOC.isThreadLocalArrayAcquired());

        PortableMarshaller marsh = new PortableMarshaller();

        initPortableContext(marsh);

        marsh.marshal(new SimpleObject());

        assertEquals(false, THREAD_LOCAL_ALLOC.isThreadLocalArrayAcquired());

        // Checking the builder.
        IgniteObjectBuilder builder = new IgniteObjectBuilderImpl(initPortableContext(new PortableMarshaller()),
            "org.gridgain.foo.bar.TestClass");

        builder.setField("a", "1");

        IgniteObject portableObj = builder.build();

        assertEquals(false, THREAD_LOCAL_ALLOC.isThreadLocalArrayAcquired());
    }

    /**
     * @throws Exception If failed.
     */
    public void testDuplicateName() throws Exception {
        PortableMarshaller marsh = new PortableMarshaller();

        initPortableContext(marsh);

        Test1.Job job1 = new Test1().new Job();
        Test2.Job job2 = new Test2().new Job();

        marsh.marshal(job1);

        try {
            marsh.marshal(job2);
        } catch (IgniteObjectException e) {
            assertEquals(true, e.getMessage().contains("Failed to register class"));
            return;
        }

        assert false;
    }

    /**
     * @throws Exception If failed.
     */
    public void testClassFieldsMarshalling() throws Exception {
        PortableMarshaller marsh = new PortableMarshaller();

        initPortableContext(marsh);

        ObjectWithClassFields obj = new ObjectWithClassFields();
        obj.cls1 = GridPortableMarshallerSelfTest.class;

        byte[] marshal = marsh.marshal(obj);

        ObjectWithClassFields obj2 = marsh.unmarshal(marshal, null);

        assertEquals(obj.cls1, obj2.cls1);
        assertNull(obj2.cls2);
    }

    /**
     * @throws Exception If failed.
     */
    public void testMarshallingThroughJdk() throws Exception {
        PortableMarshaller marsh = new PortableMarshaller();

        initPortableContext(marsh);

        InetSocketAddress addr = new InetSocketAddress("192.168.0.2", 4545);

        byte[] arr = marsh.marshal(addr);

        InetSocketAddress addr2 = marsh.unmarshal(arr, null);

        assertEquals(addr.getHostString(), addr2.getHostString());
        assertEquals(addr.getPort(), addr2.getPort());

        TestAddress testAddr = new TestAddress();
        testAddr.addr = addr;
        testAddr.str1 = "Hello World";

        SimpleObject simpleObj = new SimpleObject();
        simpleObj.c = 'g';
        simpleObj.date = new Date();

        testAddr.obj = simpleObj;

        arr = marsh.marshal(testAddr);

        TestAddress testAddr2 = marsh.unmarshal(arr, null);

        assertEquals(testAddr.addr.getHostString(), testAddr2.addr.getHostString());
        assertEquals(testAddr.addr.getPort(), testAddr2.addr.getPort());
        assertEquals(testAddr.str1, testAddr2.str1);
        assertEquals(testAddr.obj.c, testAddr2.obj.c);
        assertEquals(testAddr.obj.date, testAddr2.obj.date);
    }

    /**
     * @throws Exception If failed.
     */
    public void testPredefinedTypeIds() throws Exception {
        PortableMarshaller marsh = new PortableMarshaller();

        PortableContext pCtx = initPortableContext(marsh);

        Field field = pCtx.getClass().getDeclaredField("predefinedTypeNames");

        field.setAccessible(true);

        Map<String, Integer> map = (Map<String, Integer>)field.get(pCtx);

        assertTrue(map.size() > 0);

        for (Map.Entry<String, Integer> entry : map.entrySet()) {
            int id = entry.getValue();

            if (id == GridPortableMarshaller.UNREGISTERED_TYPE_ID)
                continue;

            PortableClassDescriptor desc = pCtx.descriptorForTypeId(false, entry.getValue(), null);

            assertEquals(desc.typeId(), pCtx.typeId(desc.describedClass().getName()));
            assertEquals(desc.typeId(), pCtx.typeId(pCtx.typeName(desc.describedClass().getName())));
        }
    }

    /**
     * @throws Exception If failed.
     */
    public void testCyclicReferencesMarshalling() throws Exception {
        PortableMarshaller marsh = new PortableMarshaller();

        SimpleObject obj = simpleObject();

        obj.bArr = obj.inner.bArr;
        obj.cArr = obj.inner.cArr;
        obj.boolArr = obj.inner.boolArr;
        obj.sArr = obj.inner.sArr;
        obj.strArr = obj.inner.strArr;
        obj.iArr = obj.inner.iArr;
        obj.lArr = obj.inner.lArr;
        obj.fArr = obj.inner.fArr;
        obj.dArr = obj.inner.dArr;
        obj.dateArr = obj.inner.dateArr;
        obj.uuidArr = obj.inner.uuidArr;
        obj.objArr = obj.inner.objArr;
        obj.bdArr = obj.inner.bdArr;
        obj.map = obj.inner.map;
        obj.col = obj.inner.col;
        obj.mEntry = obj.inner.mEntry;

        SimpleObject res = (SimpleObject)marshalUnmarshal(obj, marsh);

        assertEquals(obj, res);

        assertTrue(res.bArr == res.inner.bArr);
        assertTrue(res.cArr == res.inner.cArr);
        assertTrue(res.boolArr == res.inner.boolArr);
        assertTrue(res.sArr == res.inner.sArr);
        assertTrue(res.strArr == res.inner.strArr);
        assertTrue(res.iArr == res.inner.iArr);
        assertTrue(res.lArr == res.inner.lArr);
        assertTrue(res.fArr == res.inner.fArr);
        assertTrue(res.dArr == res.inner.dArr);
        assertTrue(res.dateArr == res.inner.dateArr);
        assertTrue(res.uuidArr == res.inner.uuidArr);
        assertTrue(res.objArr == res.inner.objArr);
        assertTrue(res.bdArr == res.inner.bdArr);
        assertTrue(res.map == res.inner.map);
        assertTrue(res.col == res.inner.col);
        assertTrue(res.mEntry == res.inner.mEntry);
    }

    /**
     *
     */
    private static class ObjectWithClassFields {
        private Class<?> cls1;

        private Class<?> cls2;
    }

    /**
     *
     */
    private static class TestAddress {
        /** */
        private SimpleObject obj;

        /** */
        private InetSocketAddress addr;

        /** */
        private String str1;
    }

    /**
     *
     */
    private static class Test1 {
        /**
         *
         */
        private class Job {

        }
    }

    /**
     *
     */
    private static class Test2 {
        /**
         *
         */
        private class Job {

        }
    }

    /**
     * @param obj Object.
     * @return Offheap address.
     */
    private long copyOffheap(IgniteObjectImpl obj) {
        byte[] arr = obj.array();

        long ptr = UNSAFE.allocateMemory(arr.length);

        UNSAFE.copyMemory(arr, BYTE_ARR_OFF, null, ptr, arr.length);

        return ptr;
    }

    /**
     * @param enumArr Enum array.
     * @return Ordinals.
     */
    private <T extends Enum<?>> Integer[] ordinals(T[] enumArr) {
        Integer[] ords = new Integer[enumArr.length];

        for (int i = 0; i < enumArr.length; i++)
            ords[i] = enumArr[i].ordinal();

        return ords;
    }

    /**
     * @param po Portable object.
     * @param off Offset.
     * @return Value.
     */
    private int intFromPortable(IgniteObject po, int off) {
        byte[] arr = U.field(po, "arr");

        return Integer.reverseBytes(U.bytesToInt(arr, off));
    }

    /**
     * @param obj Original object.
     * @return Result object.
     */
    private <T> T marshalUnmarshal(T obj) throws IgniteCheckedException {
        return marshalUnmarshal(obj, new PortableMarshaller());
    }

    /**
     * @param obj Original object.
     * @param marsh Marshaller.
     * @return Result object.
     */
    private <T> T marshalUnmarshal(Object obj, PortableMarshaller marsh) throws IgniteCheckedException {
        initPortableContext(marsh);

        byte[] bytes = marsh.marshal(obj);

        return marsh.unmarshal(bytes, null);
    }

    /**
     * @param obj Object.
     * @param marsh Marshaller.
     * @return Portable object.
     */
    private <T> IgniteObjectImpl marshal(T obj, PortableMarshaller marsh) throws IgniteCheckedException {
        initPortableContext(marsh);

        byte[] bytes = marsh.marshal(obj);

        return new IgniteObjectImpl(U.<GridPortableMarshaller>field(marsh, "impl").context(),
            bytes, 0);
    }

    /**
     * @return Portable context.
     */
    protected PortableContext initPortableContext(PortableMarshaller marsh) throws IgniteCheckedException {
        PortableContext ctx = new PortableContext(META_HND, null);

        marsh.setContext(new MarshallerContextTestImpl(null));

        IgniteUtils.invoke(PortableMarshaller.class, marsh, "setPortableContext", ctx);

        return ctx;
    }

    /**
     * @param exp Expected.
     * @param act Actual.
     */
    private void assertBooleanArrayEquals(boolean[] exp, boolean[] act) {
        assertEquals(exp.length, act.length);

        for (int i = 0; i < act.length; i++)
            assertEquals(exp[i], act[i]);
    }

    /**
     *
     */
    private static class SimpleObjectWithFinal {
        /** */
        private final long time = System.currentTimeMillis();
    }

    /**
     * @return Simple object.
     */
    private SimpleObject simpleObject() {
        SimpleObject inner = new SimpleObject();

        inner.b = 1;
        inner.s = 1;
        inner.i = 1;
        inner.l = 1;
        inner.f = 1.1f;
        inner.d = 1.1d;
        inner.c = 1;
        inner.bool = true;
        inner.str = "str1";
        inner.uuid = UUID.randomUUID();
        inner.date = new Date();
        inner.ts = new Timestamp(System.currentTimeMillis());
        inner.bArr = new byte[] {1, 2, 3};
        inner.sArr = new short[] {1, 2, 3};
        inner.iArr = new int[] {1, 2, 3};
        inner.lArr = new long[] {1, 2, 3};
        inner.fArr = new float[] {1.1f, 2.2f, 3.3f};
        inner.dArr = new double[] {1.1d, 2.2d, 3.3d};
        inner.cArr = new char[] {1, 2, 3};
        inner.boolArr = new boolean[] {true, false, true};
        inner.strArr = new String[] {"str1", "str2", "str3"};
        inner.uuidArr = new UUID[] {UUID.randomUUID(), UUID.randomUUID(), UUID.randomUUID()};
        inner.dateArr = new Date[] {new Date(11111), new Date(22222), new Date(33333)};
        inner.objArr = new Object[] {UUID.randomUUID(), UUID.randomUUID(), UUID.randomUUID()};
        inner.col = new ArrayList<>();
        inner.map = new HashMap<>();
        inner.enumVal = TestEnum.A;
        inner.enumArr = new TestEnum[] {TestEnum.A, TestEnum.B};
        inner.bdArr = new BigDecimal[] {new BigDecimal(1000), BigDecimal.ONE};

        inner.col.add("str1");
        inner.col.add("str2");
        inner.col.add("str3");

        inner.map.put(1, "str1");
        inner.map.put(2, "str2");
        inner.map.put(3, "str3");

        inner.mEntry = inner.map.entrySet().iterator().next();

        SimpleObject outer = new SimpleObject();

        outer.b = 2;
        outer.s = 2;
        outer.i = 2;
        outer.l = 2;
        outer.f = 2.2f;
        outer.d = 2.2d;
        outer.c = 2;
        outer.bool = false;
        outer.str = "str2";
        outer.uuid = UUID.randomUUID();
        outer.date = new Date();
        outer.ts = new Timestamp(System.currentTimeMillis());
        outer.bArr = new byte[] {10, 20, 30};
        outer.sArr = new short[] {10, 20, 30};
        outer.iArr = new int[] {10, 20, 30};
        outer.lArr = new long[] {10, 20, 30};
        outer.fArr = new float[] {10.01f, 20.02f, 30.03f};
        outer.dArr = new double[] {10.01d, 20.02d, 30.03d};
        outer.cArr = new char[] {10, 20, 30};
        outer.boolArr = new boolean[] {false, true, false};
        outer.strArr = new String[] {"str10", "str20", "str30"};
        outer.uuidArr = new UUID[] {UUID.randomUUID(), UUID.randomUUID(), UUID.randomUUID()};
        outer.dateArr = new Date[] {new Date(44444), new Date(55555), new Date(66666)};
        outer.objArr = new Object[] {UUID.randomUUID(), UUID.randomUUID(), UUID.randomUUID()};
        outer.col = new ArrayList<>();
        outer.map = new HashMap<>();
        outer.enumVal = TestEnum.B;
        outer.enumArr = new TestEnum[] {TestEnum.B, TestEnum.C};
        outer.inner = inner;
        outer.bdArr = new BigDecimal[] {new BigDecimal(5000), BigDecimal.TEN};


        outer.col.add("str4");
        outer.col.add("str5");
        outer.col.add("str6");

        outer.map.put(4, "str4");
        outer.map.put(5, "str5");
        outer.map.put(6, "str6");

        outer.mEntry = outer.map.entrySet().iterator().next();

        return outer;
    }

    /**
     * @return Portable object.
     */
    private TestIgniteObjectObject portableObject() {
        SimpleObject innerSimple = new SimpleObject();

        innerSimple.b = 1;
        innerSimple.s = 1;
        innerSimple.i = 1;
        innerSimple.l = 1;
        innerSimple.f = 1.1f;
        innerSimple.d = 1.1d;
        innerSimple.c = 1;
        innerSimple.bool = true;
        innerSimple.str = "str1";
        innerSimple.uuid = UUID.randomUUID();
        innerSimple.date = new Date();
        innerSimple.ts = new Timestamp(System.currentTimeMillis());
        innerSimple.bArr = new byte[] {1, 2, 3};
        innerSimple.sArr = new short[] {1, 2, 3};
        innerSimple.iArr = new int[] {1, 2, 3};
        innerSimple.lArr = new long[] {1, 2, 3};
        innerSimple.fArr = new float[] {1.1f, 2.2f, 3.3f};
        innerSimple.dArr = new double[] {1.1d, 2.2d, 3.3d};
        innerSimple.cArr = new char[] {1, 2, 3};
        innerSimple.boolArr = new boolean[] {true, false, true};
        innerSimple.strArr = new String[] {"str1", "str2", "str3"};
        innerSimple.uuidArr = new UUID[] {UUID.randomUUID(), UUID.randomUUID(), UUID.randomUUID()};
        innerSimple.dateArr = new Date[] {new Date(11111), new Date(22222), new Date(33333)};
        innerSimple.objArr = new UUID[] {UUID.randomUUID(), UUID.randomUUID(), UUID.randomUUID()};
        innerSimple.col = new ArrayList<>();
        innerSimple.map = new HashMap<>();
        innerSimple.enumVal = TestEnum.A;
        innerSimple.enumArr = new TestEnum[] {TestEnum.A, TestEnum.B};

        innerSimple.col.add("str1");
        innerSimple.col.add("str2");
        innerSimple.col.add("str3");

        innerSimple.map.put(1, "str1");
        innerSimple.map.put(2, "str2");
        innerSimple.map.put(3, "str3");

        TestIgniteObjectObject innerPortable = new TestIgniteObjectObject();

        innerPortable.b = 2;
        innerPortable.s = 2;
        innerPortable.i = 2;
        innerPortable.l = 2;
        innerPortable.f = 2.2f;
        innerPortable.d = 2.2d;
        innerPortable.c = 2;
        innerPortable.bool = true;
        innerPortable.str = "str2";
        innerPortable.uuid = UUID.randomUUID();
        innerPortable.date = new Date();
        innerPortable.ts = new Timestamp(System.currentTimeMillis());
        innerPortable.bArr = new byte[] {10, 20, 30};
        innerPortable.sArr = new short[] {10, 20, 30};
        innerPortable.iArr = new int[] {10, 20, 30};
        innerPortable.lArr = new long[] {10, 20, 30};
        innerPortable.fArr = new float[] {10.01f, 20.02f, 30.03f};
        innerPortable.dArr = new double[] {10.01d, 20.02d, 30.03d};
        innerPortable.cArr = new char[] {10, 20, 30};
        innerPortable.boolArr = new boolean[] {true, false, true};
        innerPortable.strArr = new String[] {"str10", "str20", "str30"};
        innerPortable.uuidArr = new UUID[] {UUID.randomUUID(), UUID.randomUUID(), UUID.randomUUID()};
        innerPortable.dateArr = new Date[] {new Date(44444), new Date(55555), new Date(66666)};
        innerPortable.objArr = new Object[] {UUID.randomUUID(), UUID.randomUUID(), UUID.randomUUID()};
        innerPortable.bRaw = 3;
        innerPortable.sRaw = 3;
        innerPortable.iRaw = 3;
        innerPortable.lRaw = 3;
        innerPortable.fRaw = 3.3f;
        innerPortable.dRaw = 3.3d;
        innerPortable.cRaw = 3;
        innerPortable.boolRaw = true;
        innerPortable.strRaw = "str3";
        innerPortable.uuidRaw = UUID.randomUUID();
        innerPortable.dateRaw = new Date();
        innerPortable.tsRaw = new Timestamp(System.currentTimeMillis());
        innerPortable.bArrRaw = new byte[] {11, 21, 31};
        innerPortable.sArrRaw = new short[] {11, 21, 31};
        innerPortable.iArrRaw = new int[] {11, 21, 31};
        innerPortable.lArrRaw = new long[] {11, 21, 31};
        innerPortable.fArrRaw = new float[] {11.11f, 21.12f, 31.13f};
        innerPortable.dArrRaw = new double[] {11.11d, 21.12d, 31.13d};
        innerPortable.cArrRaw = new char[] {11, 21, 31};
        innerPortable.boolArrRaw = new boolean[] {true, false, true};
        innerPortable.strArrRaw = new String[] {"str11", "str21", "str31"};
        innerPortable.uuidArrRaw = new UUID[] {UUID.randomUUID(), UUID.randomUUID(), UUID.randomUUID()};
        innerPortable.dateArrRaw = new Date[] {new Date(77777), new Date(88888), new Date(99999)};
        innerPortable.objArrRaw = new Object[] {UUID.randomUUID(), UUID.randomUUID(), UUID.randomUUID()};
        innerPortable.col = new ArrayList<>();
        innerPortable.colRaw = new ArrayList<>();
        innerPortable.map = new HashMap<>();
        innerPortable.mapRaw = new HashMap<>();
        innerPortable.enumVal = TestEnum.B;
        innerPortable.enumValRaw = TestEnum.C;
        innerPortable.enumArr = new TestEnum[] {TestEnum.B, TestEnum.C};
        innerPortable.enumArrRaw = new TestEnum[] {TestEnum.C, TestEnum.D};

        innerPortable.col.add("str4");
        innerPortable.col.add("str5");
        innerPortable.col.add("str6");

        innerPortable.map.put(4, "str4");
        innerPortable.map.put(5, "str5");
        innerPortable.map.put(6, "str6");

        innerPortable.colRaw.add("str7");
        innerPortable.colRaw.add("str8");
        innerPortable.colRaw.add("str9");

        innerPortable.mapRaw.put(7, "str7");
        innerPortable.mapRaw.put(8, "str8");
        innerPortable.mapRaw.put(9, "str9");

        TestIgniteObjectObject outer = new TestIgniteObjectObject();

        outer.b = 4;
        outer.s = 4;
        outer.i = 4;
        outer.l = 4;
        outer.f = 4.4f;
        outer.d = 4.4d;
        outer.c = 4;
        outer.bool = true;
        outer.str = "str4";
        outer.uuid = UUID.randomUUID();
        outer.date = new Date();
        outer.ts = new Timestamp(System.currentTimeMillis());
        outer.bArr = new byte[] {12, 22, 32};
        outer.sArr = new short[] {12, 22, 32};
        outer.iArr = new int[] {12, 22, 32};
        outer.lArr = new long[] {12, 22, 32};
        outer.fArr = new float[] {12.21f, 22.22f, 32.23f};
        outer.dArr = new double[] {12.21d, 22.22d, 32.23d};
        outer.cArr = new char[] {12, 22, 32};
        outer.boolArr = new boolean[] {true, false, true};
        outer.strArr = new String[] {"str12", "str22", "str32"};
        outer.uuidArr = new UUID[] {UUID.randomUUID(), UUID.randomUUID(), UUID.randomUUID()};
        outer.dateArr = new Date[] {new Date(10101), new Date(20202), new Date(30303)};
        outer.objArr = new Object[] {UUID.randomUUID(), UUID.randomUUID(), UUID.randomUUID()};
        outer.simple = innerSimple;
        outer.portable = innerPortable;
        outer.bRaw = 5;
        outer.sRaw = 5;
        outer.iRaw = 5;
        outer.lRaw = 5;
        outer.fRaw = 5.5f;
        outer.dRaw = 5.5d;
        outer.cRaw = 5;
        outer.boolRaw = true;
        outer.strRaw = "str5";
        outer.uuidRaw = UUID.randomUUID();
        outer.dateRaw = new Date();
        outer.tsRaw = new Timestamp(System.currentTimeMillis());
        outer.bArrRaw = new byte[] {13, 23, 33};
        outer.sArrRaw = new short[] {13, 23, 33};
        outer.iArrRaw = new int[] {13, 23, 33};
        outer.lArrRaw = new long[] {13, 23, 33};
        outer.fArrRaw = new float[] {13.31f, 23.32f, 33.33f};
        outer.dArrRaw = new double[] {13.31d, 23.32d, 33.33d};
        outer.cArrRaw = new char[] {13, 23, 33};
        outer.boolArrRaw = new boolean[] {true, false, true};
        outer.strArrRaw = new String[] {"str13", "str23", "str33"};
        outer.uuidArrRaw = new UUID[] {UUID.randomUUID(), UUID.randomUUID(), UUID.randomUUID()};
        outer.dateArr = new Date[] {new Date(40404), new Date(50505), new Date(60606)};
        outer.objArrRaw = new Object[] {UUID.randomUUID(), UUID.randomUUID(), UUID.randomUUID()};
        outer.col = new ArrayList<>();
        outer.colRaw = new ArrayList<>();
        outer.map = new HashMap<>();
        outer.mapRaw = new HashMap<>();
        outer.enumVal = TestEnum.D;
        outer.enumValRaw = TestEnum.E;
        outer.enumArr = new TestEnum[] {TestEnum.D, TestEnum.E};
        outer.enumArrRaw = new TestEnum[] {TestEnum.E, TestEnum.A};
        outer.simpleRaw = innerSimple;
        outer.portableRaw = innerPortable;

        outer.col.add("str10");
        outer.col.add("str11");
        outer.col.add("str12");

        outer.map.put(10, "str10");
        outer.map.put(11, "str11");
        outer.map.put(12, "str12");

        outer.colRaw.add("str13");
        outer.colRaw.add("str14");
        outer.colRaw.add("str15");

        outer.mapRaw.put(16, "str16");
        outer.mapRaw.put(17, "str16");
        outer.mapRaw.put(18, "str17");

        return outer;
    }

    /**
     */
    private enum TestEnum {
        A, B, C, D, E
    }

    /** */
    private static class SimpleObject {
        /** */
        private byte b;

        /** */
        private short s;

        /** */
        private int i;

        /** */
        private long l;

        /** */
        private float f;

        /** */
        private double d;

        /** */
        private char c;

        /** */
        private boolean bool;

        /** */
        private String str;

        /** */
        private UUID uuid;

        /** */
        private Date date;

        /** */
        private Timestamp ts;

        /** */
        private byte[] bArr;

        /** */
        private short[] sArr;

        /** */
        private int[] iArr;

        /** */
        private long[] lArr;

        /** */
        private float[] fArr;

        /** */
        private double[] dArr;

        /** */
        private char[] cArr;

        /** */
        private boolean[] boolArr;

        /** */
        private String[] strArr;

        /** */
        private UUID[] uuidArr;

        /** */
        private Date[] dateArr;

        /** */
        private Object[] objArr;

        /** */
        private BigDecimal[] bdArr;

        /** */
        private Collection<String> col;

        /** */
        private Map<Integer, String> map;

        /** */
        private TestEnum enumVal;

        /** */
        private TestEnum[] enumArr;

        /** */
        private Map.Entry<Integer, String> mEntry;

        /** */
        private SimpleObject inner;

        /** {@inheritDoc} */
        @SuppressWarnings("FloatingPointEquality")
        @Override public boolean equals(Object other) {
            if (this == other)
                return true;

            if (other == null || getClass() != other.getClass())
                return false;

            SimpleObject obj = (SimpleObject)other;

            return GridTestUtils.deepEquals(this, obj);
        }

        /** {@inheritDoc} */
        @Override public String toString() {
            return S.toString(SimpleObject.class, this);
        }
    }

    /** */
    private static class TestIgniteObjectObject implements IgniteObjectMarshalAware {
        /** */
        private byte b;

        /** */
        private byte bRaw;

        /** */
        private short s;

        /** */
        private short sRaw;

        /** */
        private int i;

        /** */
        private int iRaw;

        /** */
        private long l;

        /** */
        private long lRaw;

        /** */
        private float f;

        /** */
        private float fRaw;

        /** */
        private double d;

        /** */
        private double dRaw;

        /** */
        private char c;

        /** */
        private char cRaw;

        /** */
        private boolean bool;

        /** */
        private boolean boolRaw;

        /** */
        private String str;

        /** */
        private String strRaw;

        /** */
        private UUID uuid;

        /** */
        private UUID uuidRaw;

        /** */
        private Date date;

        /** */
        private Date dateRaw;

        /** */
        private Timestamp ts;

        /** */
        private Timestamp tsRaw;

        /** */
        private byte[] bArr;

        /** */
        private byte[] bArrRaw;

        /** */
        private short[] sArr;

        /** */
        private short[] sArrRaw;

        /** */
        private int[] iArr;

        /** */
        private int[] iArrRaw;

        /** */
        private long[] lArr;

        /** */
        private long[] lArrRaw;

        /** */
        private float[] fArr;

        /** */
        private float[] fArrRaw;

        /** */
        private double[] dArr;

        /** */
        private double[] dArrRaw;

        /** */
        private char[] cArr;

        /** */
        private char[] cArrRaw;

        /** */
        private boolean[] boolArr;

        /** */
        private boolean[] boolArrRaw;

        /** */
        private String[] strArr;

        /** */
        private String[] strArrRaw;

        /** */
        private UUID[] uuidArr;

        /** */
        private UUID[] uuidArrRaw;

        /** */
        private Date[] dateArr;

        /** */
        private Date[] dateArrRaw;

        /** */
        private Object[] objArr;

        /** */
        private Object[] objArrRaw;

        /** */
        private Collection<String> col;

        /** */
        private Collection<String> colRaw;

        /** */
        private Map<Integer, String> map;

        /** */
        private Map<Integer, String> mapRaw;

        /** */
        private TestEnum enumVal;

        /** */
        private TestEnum enumValRaw;

        /** */
        private TestEnum[] enumArr;

        /** */
        private TestEnum[] enumArrRaw;

        /** */
        private SimpleObject simple;

        /** */
        private SimpleObject simpleRaw;

        /** */
        private TestIgniteObjectObject portable;

        /** */
        private TestIgniteObjectObject portableRaw;

        /** {@inheritDoc} */
        @Override public void writePortable(IgniteObjectWriter writer) throws IgniteObjectException {
            writer.writeByte("_b", b);
            writer.writeShort("_s", s);
            writer.writeInt("_i", i);
            writer.writeLong("_l", l);
            writer.writeFloat("_f", f);
            writer.writeDouble("_d", d);
            writer.writeChar("_c", c);
            writer.writeBoolean("_bool", bool);
            writer.writeString("_str", str);
            writer.writeUuid("_uuid", uuid);
            writer.writeDate("_date", date);
            writer.writeTimestamp("_ts", ts);
            writer.writeByteArray("_bArr", bArr);
            writer.writeShortArray("_sArr", sArr);
            writer.writeIntArray("_iArr", iArr);
            writer.writeLongArray("_lArr", lArr);
            writer.writeFloatArray("_fArr", fArr);
            writer.writeDoubleArray("_dArr", dArr);
            writer.writeCharArray("_cArr", cArr);
            writer.writeBooleanArray("_boolArr", boolArr);
            writer.writeStringArray("_strArr", strArr);
            writer.writeUuidArray("_uuidArr", uuidArr);
            writer.writeDateArray("_dateArr", dateArr);
            writer.writeObjectArray("_objArr", objArr);
            writer.writeCollection("_col", col);
            writer.writeMap("_map", map);
            writer.writeEnum("_enumVal", enumVal);
            writer.writeEnumArray("_enumArr", enumArr);
            writer.writeObject("_simple", simple);
            writer.writeObject("_portable", portable);

            IgniteObjectRawWriter raw = writer.rawWriter();

            raw.writeByte(bRaw);
            raw.writeShort(sRaw);
            raw.writeInt(iRaw);
            raw.writeLong(lRaw);
            raw.writeFloat(fRaw);
            raw.writeDouble(dRaw);
            raw.writeChar(cRaw);
            raw.writeBoolean(boolRaw);
            raw.writeString(strRaw);
            raw.writeUuid(uuidRaw);
            raw.writeDate(dateRaw);
            raw.writeTimestamp(tsRaw);
            raw.writeByteArray(bArrRaw);
            raw.writeShortArray(sArrRaw);
            raw.writeIntArray(iArrRaw);
            raw.writeLongArray(lArrRaw);
            raw.writeFloatArray(fArrRaw);
            raw.writeDoubleArray(dArrRaw);
            raw.writeCharArray(cArrRaw);
            raw.writeBooleanArray(boolArrRaw);
            raw.writeStringArray(strArrRaw);
            raw.writeUuidArray(uuidArrRaw);
            raw.writeDateArray(dateArrRaw);
            raw.writeObjectArray(objArrRaw);
            raw.writeCollection(colRaw);
            raw.writeMap(mapRaw);
            raw.writeEnum(enumValRaw);
            raw.writeEnumArray(enumArrRaw);
            raw.writeObject(simpleRaw);
            raw.writeObject(portableRaw);
        }

        /** {@inheritDoc} */
        @Override public void readPortable(IgniteObjectReader reader) throws IgniteObjectException {
            b = reader.readByte("_b");
            s = reader.readShort("_s");
            i = reader.readInt("_i");
            l = reader.readLong("_l");
            f = reader.readFloat("_f");
            d = reader.readDouble("_d");
            c = reader.readChar("_c");
            bool = reader.readBoolean("_bool");
            str = reader.readString("_str");
            uuid = reader.readUuid("_uuid");
            date = reader.readDate("_date");
            ts = reader.readTimestamp("_ts");
            bArr = reader.readByteArray("_bArr");
            sArr = reader.readShortArray("_sArr");
            iArr = reader.readIntArray("_iArr");
            lArr = reader.readLongArray("_lArr");
            fArr = reader.readFloatArray("_fArr");
            dArr = reader.readDoubleArray("_dArr");
            cArr = reader.readCharArray("_cArr");
            boolArr = reader.readBooleanArray("_boolArr");
            strArr = reader.readStringArray("_strArr");
            uuidArr = reader.readUuidArray("_uuidArr");
            dateArr = reader.readDateArray("_dateArr");
            objArr = reader.readObjectArray("_objArr");
            col = reader.readCollection("_col");
            map = reader.readMap("_map");
            enumVal = reader.readEnum("_enumVal");
            enumArr = reader.readEnumArray("_enumArr");
            simple = reader.readObject("_simple");
            portable = reader.readObject("_portable");

            IgniteObjectRawReader raw = reader.rawReader();

            bRaw = raw.readByte();
            sRaw = raw.readShort();
            iRaw = raw.readInt();
            lRaw = raw.readLong();
            fRaw = raw.readFloat();
            dRaw = raw.readDouble();
            cRaw = raw.readChar();
            boolRaw = raw.readBoolean();
            strRaw = raw.readString();
            uuidRaw = raw.readUuid();
            dateRaw = raw.readDate();
            tsRaw = raw.readTimestamp();
            bArrRaw = raw.readByteArray();
            sArrRaw = raw.readShortArray();
            iArrRaw = raw.readIntArray();
            lArrRaw = raw.readLongArray();
            fArrRaw = raw.readFloatArray();
            dArrRaw = raw.readDoubleArray();
            cArrRaw = raw.readCharArray();
            boolArrRaw = raw.readBooleanArray();
            strArrRaw = raw.readStringArray();
            uuidArrRaw = raw.readUuidArray();
            dateArrRaw = raw.readDateArray();
            objArrRaw = raw.readObjectArray();
            colRaw = raw.readCollection();
            mapRaw = raw.readMap();
            enumValRaw = raw.readEnum();
            enumArrRaw = raw.readEnumArray();
            simpleRaw = raw.readObject();
            portableRaw = raw.readObject();
        }

        /** {@inheritDoc} */
        @SuppressWarnings("FloatingPointEquality")
        @Override public boolean equals(Object other) {
            if (this == other)
                return true;

            if (other == null || getClass() != other.getClass())
                return false;

            TestIgniteObjectObject obj = (TestIgniteObjectObject)other;

            return GridTestUtils.deepEquals(this, obj);
        }

        /** {@inheritDoc} */
        @Override public String toString() {
            return S.toString(TestIgniteObjectObject.class, this);
        }
    }

    /**
     */
    private static class CustomSerializedObject1 implements IgniteObjectMarshalAware {
        /** */
        private int val;

        /**
         */
        private CustomSerializedObject1() {
            // No-op.
        }

        /**
         * @param val Value.
         */
        private CustomSerializedObject1(int val) {
            this.val = val;
        }

        /** {@inheritDoc} */
        @Override public void writePortable(IgniteObjectWriter writer) throws IgniteObjectException {
            // No-op.
        }

        /** {@inheritDoc} */
        @Override public void readPortable(IgniteObjectReader reader) throws IgniteObjectException {
            // No-op.
        }
    }

    /**
     */
    private static class CustomSerializedObject2 implements IgniteObjectMarshalAware {
        /** */
        private int val;

        /**
         */
        private CustomSerializedObject2() {
            // No-op.
        }

        /**
         * @param val Value.
         */
        private CustomSerializedObject2(int val) {
            this.val = val;
        }

        /** {@inheritDoc} */
        @Override public void writePortable(IgniteObjectWriter writer) throws IgniteObjectException {
            // No-op.
        }

        /** {@inheritDoc} */
        @Override public void readPortable(IgniteObjectReader reader) throws IgniteObjectException {
            // No-op.
        }
    }

    /**
     */
    private static class CustomSerializer1 implements IgniteObjectSerializer {
        /** {@inheritDoc} */
        @Override public void writePortable(Object obj, IgniteObjectWriter writer) throws IgniteObjectException {
            CustomSerializedObject1 o = (CustomSerializedObject1)obj;

            writer.writeInt("val", o.val * 2);
        }

        /** {@inheritDoc} */
        @Override public void readPortable(Object obj, IgniteObjectReader reader) throws IgniteObjectException {
            CustomSerializedObject1 o = (CustomSerializedObject1)obj;

            o.val = reader.readInt("val");
        }
    }

    /**
     */
    private static class CustomSerializer2 implements IgniteObjectSerializer {
        /** {@inheritDoc} */
        @Override public void writePortable(Object obj, IgniteObjectWriter writer) throws IgniteObjectException {
            CustomSerializedObject2 o = (CustomSerializedObject2)obj;

            writer.writeInt("val", o.val * 3);
        }

        /** {@inheritDoc} */
        @Override public void readPortable(Object obj, IgniteObjectReader reader) throws IgniteObjectException {
            CustomSerializedObject2 o = (CustomSerializedObject2)obj;

            o.val = reader.readInt("val");
        }
    }

    /**
     */
    private static class CustomMappedObject1 {
        /** */
        private int val1;

        /** */
        private String val2;

        /**
         */
        private CustomMappedObject1() {
            // No-op.
        }

        /**
         * @param val1 Value 1.
         * @param val2 Value 2.
         */
        private CustomMappedObject1(int val1, String val2) {
            this.val1 = val1;
            this.val2 = val2;
        }
    }

    /**
     */
    private static class CustomMappedObject2 {
        /** */
        private int val1;

        /** */
        private String val2;

        /**
         */
        private CustomMappedObject2() {
            // No-op.
        }

        /**
         * @param val1 Value 1.
         * @param val2 Value 2.
         */
        private CustomMappedObject2(int val1, String val2) {
            this.val1 = val1;
            this.val2 = val2;
        }
    }

    /**
     */
    private static class DynamicObject implements IgniteObjectMarshalAware {
        /** */
        private int idx;

        /** */
        private int val1;

        /** */
        private int val2;

        /** */
        private int val3;

        /**
         */
        private DynamicObject() {
            // No-op.
        }

        /**
         * @param val1 Value 1.
         * @param val2 Value 2.
         * @param val3 Value 3.
         */
        private DynamicObject(int idx, int val1, int val2, int val3) {
            this.idx = idx;
            this.val1 = val1;
            this.val2 = val2;
            this.val3 = val3;
        }

        /** {@inheritDoc} */
        @Override public void writePortable(IgniteObjectWriter writer) throws IgniteObjectException {
            writer.writeInt("val1", val1);

            if (idx > 0)
                writer.writeInt("val2", val2);

            if (idx > 1)
                writer.writeInt("val3", val3);

            idx++;
        }

        /** {@inheritDoc} */
        @Override public void readPortable(IgniteObjectReader reader) throws IgniteObjectException {
            val1 = reader.readInt("val1");
            val2 = reader.readInt("val2");
            val3 = reader.readInt("val3");
        }
    }

    /**
     */
    private static class CycleLinkObject {
        /** */
        private CycleLinkObject self;
    }

    /**
     */
    private static class DetachedTestObject implements IgniteObjectMarshalAware {
        /** */
        private DetachedInnerTestObject inner1;

        /** */
        private Object inner2;

        /** */
        private Object inner3;

        /** */
        private DetachedInnerTestObject inner4;

        /**
         */
        private DetachedTestObject() {
            // No-op.
        }

        /**
         * @param inner Inner object.
         */
        private DetachedTestObject(DetachedInnerTestObject inner) {
            inner1 = inner;
            inner2 = inner;
            inner3 = new DetachedInnerTestObject(inner, inner.id);
            inner4 = inner;
        }

        /** {@inheritDoc} */
        @Override public void writePortable(IgniteObjectWriter writer) throws IgniteObjectException {
            IgniteObjectRawWriterEx raw = (IgniteObjectRawWriterEx)writer.rawWriter();

            raw.writeObject(inner1);
            raw.writeObjectDetached(inner2);
            raw.writeObjectDetached(inner3);
            raw.writeObject(inner4);
        }

        /** {@inheritDoc} */
        @Override public void readPortable(IgniteObjectReader reader) throws IgniteObjectException {
            IgniteObjectRawReaderEx raw = (IgniteObjectRawReaderEx)reader.rawReader();

            inner1 = (DetachedInnerTestObject)raw.readObject();
            inner2 = raw.readObjectDetached();
            inner3 = raw.readObjectDetached();
            inner4 = (DetachedInnerTestObject)raw.readObject();
        }
    }

    /**
     */
    private static class DetachedInnerTestObject {
        /** */
        private DetachedInnerTestObject inner;

        /** */
        private UUID id;

        /**
         */
        private DetachedInnerTestObject() {
            // No-op.
        }

        /**
         * @param inner Inner object.
         * @param id ID.
         */
        private DetachedInnerTestObject(DetachedInnerTestObject inner, UUID id) {
            this.inner = inner;
            this.id = id;
        }
    }

    /**
     */
    @SuppressWarnings("UnusedDeclaration")
    private static class CollectionFieldsObject {
        /** */
        private Object[] arr;

        /** */
        private Collection<Value> col;

        /** */
        private Map<Key, Value> map;

        /**
         */
        private CollectionFieldsObject() {
            // No-op.
        }

        /**
         * @param arr Array.
         * @param col Collection.
         * @param map Map.
         */
        private CollectionFieldsObject(Object[] arr, Collection<Value> col, Map<Key, Value> map) {
            this.arr = arr;
            this.col = col;
            this.map = map;
        }
    }

    /**
     */
    private static class Key {
        /** */
        private int key;

        /**
         */
        private Key() {
            // No-op.
        }

        /**n
         * @param key Key.
         */
        private Key(int key) {
            this.key = key;
        }

        /** {@inheritDoc} */
        @Override public boolean equals(Object o) {
            if (this == o)
                return true;

            if (o == null || getClass() != o.getClass())
                return false;

            Key key0 = (Key)o;

            return key == key0.key;

        }

        /** {@inheritDoc} */
        @Override public int hashCode() {
            return key;
        }
    }

    /**
     */
    private static class Value {
        /** */
        private int val;

        /**
         */
        private Value() {
            // No-op.
        }

        /**
         * @param val Value.
         */
        private Value(int val) {
            this.val = val;
        }
    }

    /**
     */
    private static class DateClass1 {
        /** */
        private Date date;

        /** */
        private Timestamp ts;
    }

    /**
     *
     */
    private static class NoPublicConstructor {
        /** */
        private String val = "test";

        /**
         * @return Value.
         */
        public String getVal() {
            return val;
        }
    }

    /**
     *
     */
    @SuppressWarnings("PublicConstructorInNonPublicClass")
    private static class NoPublicDefaultConstructor {
        /** */
        private int val;

        /**
         * @param val Value.
         */
        public NoPublicDefaultConstructor(int val) {
            this.val = val;
        }
    }

    /**
     *
     */
    private static class ProtectedConstructor {
        /**
         *  Protected constructor.
         */
        protected ProtectedConstructor() {
            // No-op.
        }
    }

    /**
     *
     */
    private static class MyTestClass implements IgniteObjectMarshalAware {
        /** */
        private boolean readyToSerialize;

        /** */
        private String s;

        /**
         * @return Object.
         */
        Object writeReplace() {
            readyToSerialize = true;

            return this;
        }

        /**
         * @return Object.
         */
        Object readResolve() {
            s = "readResolve";

            return this;
        }

        /** {@inheritDoc} */
        @Override public void writePortable(IgniteObjectWriter writer) throws IgniteObjectException {
            if (!readyToSerialize)
                fail();
        }

        /** {@inheritDoc} */
        @Override public void readPortable(IgniteObjectReader reader) throws IgniteObjectException {
            s = "readPortable";
        }
    }

    /**
     *
     */
    private static class MySingleton {
        public static final MySingleton INSTANCE = new MySingleton();

        /** */
        private String s;

        /** Initializer. */
        {
            StringBuilder builder = new StringBuilder();

            for (int i = 0; i < 10000; i++) {
                builder.append("+");
            }

            s = builder.toString();
        }

        /**
         * @return Object.
         */
        Object writeReplace() {
            return new SingletonMarker();
        }
    }

    /**
     *
     */
    private static class SingletonMarker {
        /**
         * @return Object.
         */
        Object readResolve() {
            return MySingleton.INSTANCE;
        }
    }

    /**
     *
     */
    public static class ChildPortable extends ParentPortable {

    }

    /**
     *
     */
    private static class ParentPortable {
        /** */
        public String s;

        /**
         * Package only visibility!!!!
         *
         * @return Object.
         */
        Object readResolve() {
            s = "readResolve";

            return this;
        }
    }

    /**
     *
     */
    private static class DecimalReflective {
        /** */
        public BigDecimal val;

        /** */
        public BigDecimal[] valArr;
    }

    /**
     *
     */
    private static class DecimalMarshalAware extends DecimalReflective implements IgniteObjectMarshalAware {
        /** */
        public BigDecimal rawVal;

        /** */
        public BigDecimal[] rawValArr;

        /** {@inheritDoc} */
        @Override public void writePortable(IgniteObjectWriter writer) throws IgniteObjectException {
            writer.writeDecimal("val", val);
            writer.writeDecimalArray("valArr", valArr);

            IgniteObjectRawWriter rawWriter = writer.rawWriter();

            rawWriter.writeDecimal(rawVal);
            rawWriter.writeDecimalArray(rawValArr);
        }

        /** {@inheritDoc} */
        @Override public void readPortable(IgniteObjectReader reader) throws IgniteObjectException {
            val = reader.readDecimal("val");
            valArr = reader.readDecimalArray("valArr");

            IgniteObjectRawReader rawReader = reader.rawReader();

            rawVal = rawReader.readDecimal();
            rawValArr = rawReader.readDecimalArray();
        }
    }
}<|MERGE_RESOLUTION|>--- conflicted
+++ resolved
@@ -714,45 +714,13 @@
     /**
      * @throws Exception If failed.
      */
-<<<<<<< HEAD
-    public void testInvalidClass() throws Exception {
-        byte[] arr = new byte[20];
-
-        arr[0] = 103;
-        arr[1] = 1;
-
-        U.intToBytes(Integer.reverseBytes(11111), arr, 3);
-
-        final IgniteObject po = new IgniteObjectImpl(initPortableContext(new PortableMarshaller()), arr, 0);
-
-        GridTestUtils.assertThrows(log, new Callable<Object>() {
-                                       @Override public Object call() throws Exception {
-                                           po.deserialize();
-
-                                           return null;
-                                       }
-                                   }, IgniteObjectInvalidClassException.class, "Unknown type ID: 11111"
-        );
-    }
-
-    /**
-     * @throws Exception If failed.
-     */
-=======
->>>>>>> 00c3a433
     public void testClassWithoutPublicConstructor() throws Exception {
         PortableMarshaller marsh = new PortableMarshaller();
 
         marsh.setTypeConfigurations(Arrays.asList(
-<<<<<<< HEAD
-                                        new IgniteObjectConfiguration(NoPublicConstructor.class.getName()),
-                                        new IgniteObjectConfiguration(NoPublicDefaultConstructor.class.getName()),
-                                        new IgniteObjectConfiguration(ProtectedConstructor.class.getName()))
-=======
-                new PortableTypeConfiguration(NoPublicConstructor.class.getName()),
-                new PortableTypeConfiguration(NoPublicDefaultConstructor.class.getName()),
-                new PortableTypeConfiguration(ProtectedConstructor.class.getName()))
->>>>>>> 00c3a433
+                new IgniteObjectConfiguration(NoPublicConstructor.class.getName()),
+                new IgniteObjectConfiguration(NoPublicDefaultConstructor.class.getName()),
+                new IgniteObjectConfiguration(ProtectedConstructor.class.getName()))
         );
 
         initPortableContext(marsh);
@@ -855,11 +823,7 @@
 
         CustomMappedObject1 obj1 = new CustomMappedObject1(10, "str");
 
-<<<<<<< HEAD
-        IgniteObject po1 = marshal(obj1, marsh);
-=======
-        PortableObjectEx po1 = marshal(obj1, marsh);
->>>>>>> 00c3a433
+        IgniteObjectEx po1 = marshal(obj1, marsh);
 
         assertEquals(11111, po1.typeId());
         assertEquals(10, po1.field(22222));
@@ -918,11 +882,7 @@
 
         CustomMappedObject1 obj1 = new CustomMappedObject1(10, "str1");
 
-<<<<<<< HEAD
-        IgniteObject po1 = marshal(obj1, marsh);
-=======
-        PortableObjectEx po1 = marshal(obj1, marsh);
->>>>>>> 00c3a433
+        IgniteObjectEx po1 = marshal(obj1, marsh);
 
         assertEquals(11111, po1.typeId());
         assertEquals(10, po1.field(22222));
@@ -933,11 +893,7 @@
 
         CustomMappedObject2 obj2 = new CustomMappedObject2(20, "str2");
 
-<<<<<<< HEAD
-        IgniteObject po2 = marshal(obj2, marsh);
-=======
-        PortableObjectEx po2 = marshal(obj2, marsh);
->>>>>>> 00c3a433
+        IgniteObjectEx po2 = marshal(obj2, marsh);
 
         assertEquals(44444, po2.typeId());
         assertEquals(20, po2.field(55555));
@@ -1292,17 +1248,10 @@
             }
         });
 
-<<<<<<< HEAD
         marsh.setTypeConfigurations(Arrays.asList(new IgniteObjectConfiguration(Key.class.getName()),
-                                                  new IgniteObjectConfiguration("NonExistentClass2"),
-                                                  customType1,
-                                                  customType2));
-=======
-        marsh.setTypeConfigurations(Arrays.asList(new PortableTypeConfiguration(Key.class.getName()),
-            new PortableTypeConfiguration("NonExistentClass2"),
+            new IgniteObjectConfiguration("NonExistentClass2"),
             customType1,
             customType2));
->>>>>>> 00c3a433
 
         PortableContext ctx = initPortableContext(marsh);
 
@@ -2128,11 +2077,7 @@
         // Checking the writer directly.
         assertEquals(false, THREAD_LOCAL_ALLOC.isThreadLocalArrayAcquired());
 
-<<<<<<< HEAD
-        try (IgniteObjectWriterExImpl writer = new IgniteObjectWriterExImpl(initPortableContext(new PortableMarshaller()), 0)) {
-=======
-        try (PortableWriterExImpl writer = new PortableWriterExImpl(initPortableContext(new PortableMarshaller()))) {
->>>>>>> 00c3a433
+        try (IgniteObjectWriterExImpl writer = new IgniteObjectWriterExImpl(initPortableContext(new PortableMarshaller()))) {
             assertEquals(true, THREAD_LOCAL_ALLOC.isThreadLocalArrayAcquired());
 
             writer.writeString("Thread local test");
