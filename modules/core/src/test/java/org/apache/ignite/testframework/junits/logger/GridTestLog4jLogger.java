--- conflicted
+++ resolved
@@ -61,11 +61,7 @@
  * for additional information.
  * <p>
  * It's recommended to use Ignite logger injection instead of using/instantiating
-<<<<<<< HEAD
- * logger in your task/job code. See {@link org.apache.ignite.resources.IgniteLoggerResource} annotation about logger
-=======
  * logger in your task/job code. See {@link org.apache.ignite.resources.LoggerResource} annotation about logger
->>>>>>> 1d7321b0
  * injection.
  */
 public class GridTestLog4jLogger implements IgniteLogger, LoggerNodeIdAware {
