/* @java.file.header */

/*  _________        _____ __________________        _____
 *  __  ____/___________(_)______  /__  ____/______ ____(_)_______
 *  _  / __  __  ___/__  / _  __  / _  / __  _  __ `/__  / __  __ \
 *  / /_/ /  _  /    _  /  / /_/ /  / /_/ /  / /_/ / _  /  _  / / /
 *  \____/   /_/     /_/   \_,__/   \____/   \__,_/  /_/   /_/ /_/
 */

package org.gridgain.grid.kernal.processors.cache;

import org.gridgain.grid.*;
import org.gridgain.grid.cache.*;
import org.gridgain.grid.cache.affinity.*;
import org.gridgain.grid.cache.datastructures.*;
import org.gridgain.grid.cache.query.*;
import org.gridgain.grid.compute.*;
import org.gridgain.grid.dataload.*;
import org.gridgain.grid.ggfs.*;
import org.gridgain.grid.kernal.*;
import org.gridgain.grid.kernal.processors.cache.affinity.*;
import org.gridgain.grid.kernal.processors.cache.datastructures.*;
import org.gridgain.grid.kernal.processors.cache.distributed.*;
import org.gridgain.grid.kernal.processors.cache.distributed.dht.*;
import org.gridgain.grid.kernal.processors.cache.dr.*;
import org.gridgain.grid.kernal.processors.cache.query.*;
import org.gridgain.grid.kernal.processors.dr.*;
import org.gridgain.grid.kernal.processors.task.*;
import org.gridgain.grid.lang.*;
import org.gridgain.grid.logger.*;
import org.gridgain.grid.portables.*;
import org.gridgain.grid.resources.*;
import org.gridgain.grid.security.*;
import org.gridgain.grid.util.*;
import org.gridgain.grid.util.future.*;
import org.gridgain.grid.util.lang.*;
import org.gridgain.grid.util.tostring.*;
import org.gridgain.grid.util.typedef.*;
import org.gridgain.grid.util.typedef.internal.*;
import org.jdk8.backport.*;
import org.jetbrains.annotations.*;

import java.io.*;
import java.util.*;
import java.util.concurrent.*;
import java.util.concurrent.locks.*;

import static java.util.Collections.*;
import static org.gridgain.grid.GridSystemProperties.*;
import static org.gridgain.grid.cache.GridCacheFlag.*;
import static org.gridgain.grid.cache.GridCachePeekMode.*;
import static org.gridgain.grid.cache.GridCacheTxConcurrency.*;
import static org.gridgain.grid.cache.GridCacheTxIsolation.*;
import static org.gridgain.grid.cache.GridCacheTxState.*;
import static org.gridgain.grid.events.GridEventType.*;
import static org.gridgain.grid.kernal.GridClosureCallMode.*;
import static org.gridgain.grid.kernal.processors.dr.GridDrType.*;
import static org.gridgain.grid.kernal.processors.task.GridTaskThreadContextKey.*;

/**
 * Adapter for different cache implementations.
 */
public abstract class GridCacheAdapter<K, V> extends GridMetadataAwareAdapter implements GridCache<K, V>,
    GridCacheProjectionEx<K, V>, Externalizable {
    /** */
    private static final long serialVersionUID = 0L;

    /** clearAll() split threshold. */
    public static final int CLEAR_ALL_SPLIT_THRESHOLD = 10000;

    /** Deserialization stash. */
    private static final ThreadLocal<GridBiTuple<String, String>> stash = new ThreadLocal<GridBiTuple<String,
            String>>() {
        @Override protected GridBiTuple<String, String> initialValue() {
            return F.t2();
        }
    };

    /** {@link GridCacheReturn}-to-value conversion. */
    private static final GridClosure RET2VAL =
        new CX1<GridFuture<GridCacheReturn<Object>>, Object>() {
            @Nullable @Override public Object applyx(GridFuture<GridCacheReturn<Object>> fut) throws GridException {
                return fut.get().value();
            }

            @Override public String toString() {
                return "Cache return value to value converter.";
            }
        };

    /** {@link GridCacheReturn}-to-success conversion. */
    private static final GridClosure RET2FLAG =
        new CX1<GridFuture<GridCacheReturn<Object>>, Boolean>() {
            @Override public Boolean applyx(GridFuture<GridCacheReturn<Object>> fut) throws GridException {
                return fut.get().success();
            }

            @Override public String toString() {
                return "Cache return value to boolean flag converter.";
            }
        };

    /** */
    protected boolean keyCheck = !Boolean.getBoolean(GG_CACHE_KEY_VALIDATION_DISABLED);

    /** */
    private boolean valCheck = true;

    /** Last asynchronous future. */
    protected ThreadLocal<FutureHolder> lastFut = new ThreadLocal<FutureHolder>() {
        @Override protected FutureHolder initialValue() {
            return new FutureHolder();
        }
    };

    /** Cache configuration. */
    @GridToStringExclude
    protected GridCacheContext<K, V> ctx;

    /** Local map. */
    @GridToStringExclude
    protected GridCacheConcurrentMap<K, V> map;

    /** Local node ID. */
    @GridToStringExclude
    protected UUID locNodeId;

    /** Cache configuration. */
    @GridToStringExclude
    protected GridCacheConfiguration cacheCfg;

    /** Grid configuration. */
    @GridToStringExclude
    protected GridConfiguration gridCfg;

    /** Cache metrics. */
    protected volatile GridCacheMetricsAdapter metrics;

    /** Logger. */
    protected GridLogger log;

    /** Queries impl. */
    private GridCacheQueries<K, V> qry;

    /** Data structures impl. */
    private GridCacheDataStructures dataStructures;

    /** Affinity impl. */
    private GridCacheAffinity<K> aff;

    /** Whether this cache is GGFS data cache. */
    private boolean ggfsDataCache;

    /** Whether this cache is Mongo data cache. */
    @SuppressWarnings("UnusedDeclaration")
    private boolean mongoDataCache;

    /** Whether this cache is Mongo meta cache. */
    @SuppressWarnings("UnusedDeclaration")
    private boolean mongoMetaCache;

    /** Current GGFS data cache size. */
    private LongAdder ggfsDataCacheSize;

    /** Max space for GGFS. */
    private long ggfsDataSpaceMax;

    /** Asynchronous operations limit semaphore. */
    private Semaphore asyncOpsSem;

    /** {@inheritDoc} */
    @Override public String name() {
        return ctx.config().getName();
    }

    /** {@inheritDoc} */
    @Override public GridProjection gridProjection() {
        return ctx.grid().forCache(name());
    }

    /**
     * Empty constructor required by {@link Externalizable}.
     */
    protected GridCacheAdapter() {
        // No-op.
    }

    /**
     * @param ctx Cache context.
     * @param startSize Start size.
     */
    @SuppressWarnings("OverriddenMethodCallDuringObjectConstruction")
    protected GridCacheAdapter(GridCacheContext<K, V> ctx, int startSize) {
        this(ctx, new GridCacheConcurrentMap<>(ctx, startSize, 0.75F));
    }

    /**
     * @param ctx Cache context.
     * @param map Concurrent map.
     */
    @SuppressWarnings("OverriddenMethodCallDuringObjectConstruction")
    protected GridCacheAdapter(GridCacheContext<K, V> ctx, GridCacheConcurrentMap<K, V> map) {
        assert ctx != null;

        this.ctx = ctx;

        gridCfg = ctx.gridConfig();
        cacheCfg = ctx.config();

        locNodeId = ctx.gridConfig().getNodeId();

        this.map = map;

        log = ctx.gridConfig().getGridLogger().getLogger(getClass());

        metrics = new GridCacheMetricsAdapter();

        GridGgfsConfiguration[] ggfsCfgs = gridCfg.getGgfsConfiguration();

        if (ggfsCfgs != null) {
            for (GridGgfsConfiguration ggfsCfg : ggfsCfgs) {
                if (F.eq(ctx.name(), ggfsCfg.getDataCacheName())) {
                    if (!ctx.isNear()) {
                        ggfsDataCache = true;
                        ggfsDataCacheSize = new LongAdder();

                        ggfsDataSpaceMax = ggfsCfg.getMaxSpaceSize();

                        if (ggfsDataSpaceMax == 0) {
                            long maxMem = Runtime.getRuntime().maxMemory();

                            // We leave JVM at least 500M of memory for correct operation.
                            long jvmFreeSize = (maxMem - 512 * 1024 * 1024);

                            if (jvmFreeSize <= 0)
                                jvmFreeSize = maxMem / 2;

                            long dfltMaxSize = (long)(0.8f * maxMem);

                            ggfsDataSpaceMax = Math.min(dfltMaxSize, jvmFreeSize);
                        }
                    }

                    break;
                }
            }
        }

        if (ctx.config().getMaxConcurrentAsyncOperations() > 0)
            asyncOpsSem = new Semaphore(ctx.config().getMaxConcurrentAsyncOperations());

        init();

        qry = new GridCacheQueriesImpl<>(ctx, null);
        dataStructures = new GridCacheDataStructuresImpl<>(ctx);
        aff = new GridCacheAffinityImpl<>(ctx);
    }

    /**
     * Prints memory stats.
     */
    public void printMemoryStats() {
        if (ctx.isNear()) {
            X.println(">>>  Near cache size: " + size());

            ctx.near().dht().printMemoryStats();
        }
        else if (ctx.isDht())
            X.println(">>>  DHT cache size: " + size());
        else
            X.println(">>>  Cache size: " + size());
    }

    /**
     * @return Base map.
     */
    public GridCacheConcurrentMap<K, V> map() {
        return map;
    }

    /**
     * @return Context.
     */
    public GridCacheContext<K, V> context() {
        return ctx;
    }

    /**
     * @return Logger.
     */
    protected GridLogger log() {
        return log;
    }

    /**
     * @return {@code True} if this is near cache.
     */
    public boolean isNear() {
        return false;
    }

    /**
     * @return {@code True} if cache is local.
     */
    public boolean isLocal() {
        return false;
    }

    /**
     * @return {@code True} if cache is colocated.
     */
    public boolean isColocated() {
        return false;
    }

    /**
     * @return {@code True} if cache is DHT Atomic.
     */
    public boolean isDhtAtomic() {
        return false;
    }

    /**
     * @return {@code True} if cache is DHT.
     */
    public boolean isDht() {
        return false;
    }

    /**
     * @return Preloader.
     */
    public abstract GridCachePreloader<K, V> preloader();

    /** {@inheritDoc} */
    @Override public GridCacheQueries<K, V> queries() {
        return qry;
    }

    /** {@inheritDoc} */
    @Override public GridCacheAffinity<K> affinity() {
        return aff;
    }

    /** {@inheritDoc} */
    @Override public GridCacheDataStructures dataStructures() {
        return dataStructures;
    }

    /** {@inheritDoc} */
    @SuppressWarnings({"unchecked", "RedundantCast"})
    @Override public <K1, V1> GridCache<K1, V1> cache() {
        return (GridCache<K1, V1>)this;
    }

    /** {@inheritDoc} */
    @Override public Set<GridCacheFlag> flags() {
        return F.asSet(ctx.forcedFlags());
    }

    /** {@inheritDoc} */
    @Override public GridPredicate<GridCacheEntry<K, V>> predicate() {
        return null;
    }

    /** {@inheritDoc} */
    @Override public GridCacheProjectionEx<K, V> forSubjectId(UUID subjId) {
        GridCacheProjectionImpl<K, V> prj = new GridCacheProjectionImpl<>(this, ctx, null, null,
            null, subjId, false);

        return new GridCacheProxyImpl<>(ctx, prj, prj);
    }

    /** {@inheritDoc} */
    @Override public GridCacheProjection<K, V> flagsOn(@Nullable GridCacheFlag[] flags) {
        if (F.isEmpty(flags))
            return this;

        GridCacheProjectionImpl<K, V> prj = new GridCacheProjectionImpl<>(this, ctx, null, null,
            EnumSet.copyOf(F.asList(flags)), null, false);

        return new GridCacheProxyImpl<>(ctx, prj, prj);
    }

    /** {@inheritDoc} */
    @Override public GridCacheProjection<K, V> flagsOff(@Nullable GridCacheFlag[] flags) {
        return this;
    }

    /** {@inheritDoc} */
    @Override public <K1, V1> GridCacheProjection<K1, V1> keepPortable() {
        GridCacheProjectionImpl<K1, V1> prj = new GridCacheProjectionImpl<>(
            (GridCacheProjection<K1, V1>)this,
            (GridCacheContext<K1, V1>)ctx,
            null,
            null,
            null,
            null,
            ctx.portableEnabled());

        return new GridCacheProxyImpl<>((GridCacheContext<K1, V1>)ctx, prj, prj);
    }

    /** {@inheritDoc} */
    @SuppressWarnings({"unchecked", "RedundantCast"})
    @Override public <K1, V1> GridCacheProjection<K1, V1> projection(
        Class<? super K1> keyType,
        Class<? super V1> valType
    ) {
        if (GridPortableObject.class.isAssignableFrom(keyType) || GridPortableObject.class.isAssignableFrom(valType))
            throw new IllegalStateException("Failed to create cache projection for portable objects. " +
                "Use keepPortable() method instead.");

        if (ctx.deploymentEnabled()) {
            try {
                ctx.deploy().registerClasses(keyType, valType);
            }
            catch (GridException e) {
                throw new GridRuntimeException(e);
            }
        }

        GridCacheProjectionImpl<K1, V1> prj = new GridCacheProjectionImpl<>((GridCacheProjection<K1, V1>)this,
            (GridCacheContext<K1, V1>)ctx, CU.<K1, V1>typeFilter(keyType, valType), /*filter*/null, /*flags*/null,
            /*clientId*/null, false);

        return new GridCacheProxyImpl<>((GridCacheContext<K1, V1>)ctx, prj, prj);
    }

    /** {@inheritDoc} */
    @Override public GridCacheProjection<K, V> projection(GridBiPredicate<K, V> p) {
        if (p == null)
            return this;

        if (ctx.deploymentEnabled()) {
            try {
                ctx.deploy().registerClasses(p);
            }
            catch (GridException e) {
                throw new GridRuntimeException(e);
            }
        }

        GridCacheProjectionImpl<K, V> prj = new GridCacheProjectionImpl<>(this, ctx, p, null, null, null, false);

        return new GridCacheProxyImpl<>(ctx, prj, prj);
    }

    /** {@inheritDoc} */
    @Override public GridCacheProjection<K, V> projection(GridPredicate<GridCacheEntry<K, V>> filter) {
        if (filter == null)
            return this;

        if (ctx.deploymentEnabled()) {
            try {
                ctx.deploy().registerClasses(filter);
            }
            catch (GridException e) {
                throw new GridRuntimeException(e);
            }
        }

        GridCacheProjectionImpl<K, V> prj = new GridCacheProjectionImpl<>(
            this, ctx, null, filter, null, null, false);

        return new GridCacheProxyImpl<>(ctx, prj, prj);
    }

    /** {@inheritDoc} */
    @Override public GridCacheConfiguration configuration() {
        return ctx.config();
    }

    /**
     *
     * @param keys Keys to lock.
     * @param timeout Lock timeout.
     * @param tx Transaction.
     * @param isRead {@code True} for read operations.
     * @param retval Flag to return value.
     * @param isolation Transaction isolation.
     * @param invalidate Invalidate flag.
     * @param filter Optional filter.
     * @return Locks future.
     */
    public abstract GridFuture<Boolean> txLockAsync(
        Collection<? extends K> keys,
        long timeout,
        GridCacheTxLocalEx<K, V> tx,
        boolean isRead,
        boolean retval,
        GridCacheTxIsolation isolation,
        boolean invalidate,
        GridPredicate<GridCacheEntry<K, V>>[] filter);

    /**
     * Post constructor initialization for subclasses.
     */
    protected void init() {
        // No-op.
    }

    /**
     * Starts this cache. Child classes should override this method
     * to provide custom start-up behavior.
     *
     * @throws GridException If start failed.
     */
    public void start() throws GridException {
        if (!ctx.isNear()) {
            ctx.io().addHandler(ctx.cacheId(), GridCacheOptimisticCheckPreparedTxRequest.class,
                new CI2<UUID, GridCacheOptimisticCheckPreparedTxRequest<K, V>>() {
                    @Override public void apply(UUID nodeId, GridCacheOptimisticCheckPreparedTxRequest<K, V> req) {
                        processCheckPreparedTxRequest(nodeId, req);
                    }
                });

            ctx.io().addHandler(ctx.cacheId(), GridCacheOptimisticCheckPreparedTxResponse.class,
                new CI2<UUID, GridCacheOptimisticCheckPreparedTxResponse<K, V>>() {
                    @Override public void apply(UUID nodeId, GridCacheOptimisticCheckPreparedTxResponse<K, V> res) {
                        processCheckPreparedTxResponse(nodeId, res);
                    }
                });

            ctx.io().addHandler(ctx.cacheId(), GridCachePessimisticCheckCommittedTxRequest.class,
                new CI2<UUID, GridCachePessimisticCheckCommittedTxRequest<K, V>>() {
                    @Override public void apply(UUID nodeId, GridCachePessimisticCheckCommittedTxRequest<K, V> req) {
                        processCheckCommittedTxRequest(nodeId, req);
                    }
                });

            ctx.io().addHandler(ctx.cacheId(), GridCachePessimisticCheckCommittedTxResponse.class,
                new CI2<UUID, GridCachePessimisticCheckCommittedTxResponse<K, V>>() {
                    @Override public void apply(UUID nodeId, GridCachePessimisticCheckCommittedTxResponse<K, V> res) {
                        processCheckCommittedTxResponse(nodeId, res);
                    }
                });
        }
    }

    /**
     * Startup info.
     *
     * @return Startup info.
     */
    protected final String startInfo() {
        return "Cache started: " + ctx.config().getName();
    }

    /**
     * Stops this cache. Child classes should override this method
     * to provide custom stop behavior.
     */
    public void stop() {
        // Nulling thread local reference to ensure values will be eventually GCed
        // no matter what references these futures are holding.
        lastFut = null;
    }

    /**
     * Stop info.
     *
     * @return Stop info.
     */
    protected final String stopInfo() {
        return "Cache stopped: " + ctx.config().getName();
    }

    /**
     * Kernal start callback.
     *
     * @throws GridException If callback failed.
     */
    protected void onKernalStart() throws GridException {
        // No-op.
    }

    /**
     * Kernal stop callback.
     */
    public void onKernalStop() {
        // No-op.
    }

    /** {@inheritDoc} */
    @Override public boolean isEmpty() {
        return values().isEmpty();
    }

    /** {@inheritDoc} */
    @Override public boolean containsKey(K key) {
        return containsKey(key, null);
    }

    /** {@inheritDoc} */
    @Override public boolean containsValue(V val) {
        return containsValue(val, null);
    }

    /** {@inheritDoc} */
    @Override public V peek(K key) {
        return peek(key, (GridPredicate<GridCacheEntry<K, V>>)null);
    }

    /** {@inheritDoc} */
    @Override public V peek(K key, @Nullable Collection<GridCachePeekMode> modes) throws GridException {
        return peek0(key, modes, ctx.tm().localTxx());
    }

    /** {@inheritDoc} */
    public Map<K, V> peekAll(@Nullable Collection<? extends K> keys,
        @Nullable GridPredicate<GridCacheEntry<K, V>>... filter) {
        return peekAll0(keys, filter, null);
    }

    /**
     * @param failFast Fail fast flag.
     * @param key Key.
     * @param mode Peek mode.
     * @param filter Filter.
     * @return Peeked value.
     * @throws GridCacheFilterFailedException If filter failed.
     */
    @Nullable protected GridTuple<V> peek0(boolean failFast, K key, GridCachePeekMode mode,
        @Nullable GridPredicate<GridCacheEntry<K, V>>... filter) throws GridCacheFilterFailedException {
        A.notNull(key, "key");

        if (keyCheck)
            validateCacheKey(key);

        ctx.checkSecurity(GridSecurityPermission.CACHE_READ);

        GridCacheEntryEx<K, V> e = null;

        try {
            if (ctx.portableEnabled())
                key = (K)ctx.marshalToPortable(key);

            e = peekEx(key);

            if (e != null) {
                GridTuple<V> peek = e.peek0(failFast, mode, filter, ctx.tm().localTxx());

                if (peek != null) {
                    V v = peek.get();

                    if (ctx.portableEnabled() && !ctx.keepPortable() && v instanceof GridPortableObject)
                        v = ((GridPortableObject)v).deserialize();

                    return F.t(ctx.cloneOnFlag(v));
                }
            }

            GridCacheTxEx<K, V> tx = ctx.tm().localTx();

            if (tx != null) {
                GridTuple<V> peek = tx.peek(ctx, failFast, key, filter);

                if (peek != null) {
                    V v = peek.get();

                    if (ctx.portableEnabled() && !ctx.keepPortable() && v instanceof GridPortableObject)
                        v = ((GridPortableObject)v).deserialize();

                    return F.t(ctx.cloneOnFlag(v));
                }
            }

            return null;
        }
        catch (GridCacheEntryRemovedException ignore) {
            if (log.isDebugEnabled())
                log.debug("Got removed entry during 'peek': " + e);

            return null;
        }
        catch (GridException ex) {
            throw new GridRuntimeException(ex);
        }
    }

    /**
     * @param keys Keys.
     * @param filter Filter.
     * @param skipped Skipped keys, possibly {@code null}.
     * @return Peeked map.
     */
    protected Map<K, V> peekAll0(@Nullable Collection<? extends K> keys,
        @Nullable GridPredicate<GridCacheEntry<K, V>>[] filter, @Nullable Collection<K> skipped) {
        if (F.isEmpty(keys))
            return Collections.emptyMap();

        if (keyCheck)
            validateCacheKeys(keys);

        ctx.checkSecurity(GridSecurityPermission.CACHE_READ);

        Map<K, V> ret = new HashMap<>(keys.size(), 1.0f);

        for (K k : keys) {
            GridCacheEntryEx<K, V> e = peekEx(k);

            if (e != null)
                try {
                    ret.put(k, ctx.cloneOnFlag(e.peekFailFast(SMART, filter)));
                }
                catch (GridCacheEntryRemovedException ignore) {
                    if (log.isDebugEnabled())
                        log.debug("Got removed entry during 'peek' (will skip): " + e);
                }
                catch (GridCacheFilterFailedException ignore) {
                    if (log.isDebugEnabled())
                        log.debug("Filter failed during peek (will skip): " + e);

                    if (skipped != null)
                        skipped.add(k);
                }
                catch (GridException ex) {
                    throw new GridRuntimeException(ex);
                }
        }

        return ret;
    }

    /**
     * @param key Key.
     * @param modes Peek modes.
     * @param tx Transaction to peek at (if modes contains TX value).
     * @return Peeked value.
     * @throws GridException In case of error.
     */
    @Nullable protected V peek0(K key, @Nullable Collection<GridCachePeekMode> modes, GridCacheTxEx<K, V> tx)
        throws GridException {
        try {
            GridTuple<V> peek = peek0(false, key, modes, tx);

            return peek != null ? peek.get() : null;
        }
        catch (GridCacheFilterFailedException ex) {
            ex.printStackTrace();

            assert false; // Should never happen.

            return null;
        }
    }

    /**
     * @param failFast If {@code true}, then filter failure will result in exception.
     * @param key Key.
     * @param modes Peek modes.
     * @param tx Transaction to peek at (if modes contains TX value).
     * @return Peeked value.
     * @throws GridException In case of error.
     * @throws GridCacheFilterFailedException If filer validation failed.
     */
    @Nullable protected GridTuple<V> peek0(boolean failFast, K key, @Nullable Collection<GridCachePeekMode> modes,
        GridCacheTxEx<K, V> tx) throws GridException, GridCacheFilterFailedException {
        if (F.isEmpty(modes))
            return F.t(peek(key, (GridPredicate<GridCacheEntry<K, V>>)null));

        assert modes != null;

        A.notNull(key, "key");

        if (keyCheck)
            validateCacheKey(key);

        ctx.checkSecurity(GridSecurityPermission.CACHE_READ);

        GridCacheEntryEx<K, V> e = peekEx(key);

        try {
            for (GridCachePeekMode m : modes) {
                GridTuple<V> val = null;

                if (e != null)
                    val = e.peek0(failFast, m, null, tx);
                else if (m == TX || m == SMART)
                    val = tx != null ? tx.peek(ctx, failFast, key, null) : null;
                else if (m == SWAP)
                    val = peekSwap(key);
                else if (m == DB)
                    val = peekDb(key);

                if (val != null)
                    return F.t(ctx.cloneOnFlag(val.get()));
            }
        }
        catch (GridCacheEntryRemovedException ignore) {
            if (log.isDebugEnabled())
                log.debug("Got removed entry during 'peek': " + e);
        }

        return null;
    }

    /**
     * @param key Key to read from swap storage.
     * @return Value from swap storage.
     * @throws GridException In case of any errors.
     */
    @Nullable private GridTuple<V> peekSwap(K key) throws GridException {
        GridCacheSwapEntry<V> e = ctx.swap().read(key);

        return e != null ? F.t(e.value()) : null;
    }

    /**
     * @param key Key to read from persistent store.
     * @return Value from persistent store.
     * @throws GridException In case of any errors.
     */
    @Nullable private GridTuple<V> peekDb(K key) throws GridException {
        V val = ctx.store().loadFromStore(ctx.tm().localTxx(), key);

        return val != null ? F.t(val) : null;
    }

    /**
     * @param keys Keys.
     * @param modes Modes.
     * @param tx Transaction.
     * @param skipped Keys skipped during filter validation.
     * @return Peeked values.
     * @throws GridException If failed.
     */
    protected Map<K, V> peekAll0(@Nullable Collection<? extends K> keys, @Nullable Collection<GridCachePeekMode> modes,
        GridCacheTxEx<K, V> tx, @Nullable Collection<K> skipped) throws GridException {
        if (F.isEmpty(keys))
            return emptyMap();

        if (keyCheck)
            validateCacheKeys(keys);

        Map<K, V> ret = new HashMap<>(keys.size(), 1.0f);

        for (K k : keys) {
            try {
                GridTuple<V> val = peek0(skipped != null, k, modes, tx);

                if (val != null)
                    ret.put(k, val.get());
            }
            catch (GridCacheFilterFailedException ignored) {
                if (log.isDebugEnabled())
                    log.debug("Filter validation failed for key: " + k);

                if (skipped != null)
                    skipped.add(k);
            }
        }

        return ret;
    }

    /**
     * Pokes an entry.
     *
     * @param key Key.
     * @param newVal New values.
     * @return {@code True} if entry was poked.
     * @throws GridException If failed.
     */
    private boolean poke0(K key, @Nullable V newVal) throws GridException {
        GridCacheEntryEx<K, V> entryEx = peekEx(key);

        if (entryEx == null || entryEx.deleted())
            return newVal == null;

        if (newVal == null)
            return entryEx.markObsolete(ctx.versions().next());

        try {
            entryEx.poke(newVal);
        }
        catch (GridCacheEntryRemovedException ignore) {
            return false;
        }

        return true;
    }

    /** {@inheritDoc} */
    @Override public void forEach(GridInClosure<GridCacheEntry<K, V>> vis) {
        A.notNull(vis, "vis");

        for (GridCacheEntry<K, V> e : entrySet())
            vis.apply(e);
    }

    /** {@inheritDoc} */
    @Override public boolean forAll(GridPredicate<GridCacheEntry<K, V>> vis) {
        A.notNull(vis, "vis");

        for (GridCacheEntry<K, V> e : entrySet())
            if (!vis.apply(e))
                return false;

        return true;
    }

    /**
     * Undeploys and removes all entries for class loader.
     *
     * @param leftNodeId Left node ID.
     * @param ldr Class loader to undeploy.
     */
    public void onUndeploy(@Nullable UUID leftNodeId, ClassLoader ldr) {
        ctx.deploy().onUndeploy(leftNodeId, ldr);
    }

    /** {@inheritDoc} */
    @Nullable @Override public GridCacheEntry<K, V> entry(K key) {
        A.notNull(key, "key");

        if (keyCheck)
            validateCacheKey(key);

        return entryEx(key, true).wrap(true);
    }

    /**
     *
     * @param key Entry key.
     * @return Entry or <tt>null</tt>.
     */
    @Nullable public GridCacheEntryEx<K, V> peekEx(K key) {
        return entry0(key, ctx.affinity().affinityTopologyVersion(), false, false);
    }

    /**
     * @param key Entry key.
     * @return Entry (never {@code null}).
     */
    public GridCacheEntryEx<K, V> entryEx(K key) {
        return entryEx(key, false);
    }

    /**
     * @param key Entry key.
     * @param touch Whether created entry should be touched.
     * @return Entry (never {@code null}).
     */
    public GridCacheEntryEx<K, V> entryEx(K key, boolean touch) {
        GridCacheEntryEx<K, V> e = entry0(key, ctx.affinity().affinityTopologyVersion(), true, touch);

        assert e != null;

        return e;
    }

    /**
     * @param topVer Topology version.
     * @param key Entry key.
     * @return Entry (never {@code null}).
     */
    public GridCacheEntryEx<K, V> entryEx(K key, long topVer) {
        GridCacheEntryEx<K, V> e = entry0(key, topVer, true, false);

        assert e != null;

        return e;
    }

    /**
     * @param key Entry key.
     * @param topVer Topology version at the time of creation.
     * @param create Flag to create entry if it does not exist.
     * @param touch Flag to touch created entry (only if entry was actually created).
     * @return Entry or <tt>null</tt>.
     */
    @Nullable private GridCacheEntryEx<K, V> entry0(K key, long topVer, boolean create, boolean touch) {
        GridTriple<GridCacheMapEntry<K, V>> t = map.putEntryIfObsoleteOrAbsent(topVer, key, null,
            ctx.config().getDefaultTimeToLive(), create);

        GridCacheEntryEx<K, V> cur = t.get1();
        GridCacheEntryEx<K, V> created = t.get2();
        GridCacheEntryEx<K, V> doomed = t.get3();

        if (doomed != null && ctx.events().isRecordable(EVT_CACHE_ENTRY_DESTROYED))
            // Event notification.
            ctx.events().addEvent(doomed.partition(), doomed.key(), locNodeId, (GridUuid)null, null,
                EVT_CACHE_ENTRY_DESTROYED, null, false, null, false, null, null, null);

        if (created != null) {
            // Event notification.
            if (ctx.events().isRecordable(EVT_CACHE_ENTRY_CREATED))
                ctx.events().addEvent(created.partition(), created.key(), locNodeId, (GridUuid)null, null,
                    EVT_CACHE_ENTRY_CREATED, null, false, null, false, null, null, null);

            if (touch)
                ctx.evicts().touch(cur, topVer);
        }

        return cur;
    }

    /**
     * Same as {@link #entrySet()} but for internal use only to
     * avoid casting.
     *
     * @return Set of entry wrappers.
     */
    public Set<GridCacheEntryImpl<K, V>> wrappers() {
        return map.wrappers(CU.<K, V>empty());
    }

    /**
     * @return Set of internal cached entry representations, excluding {@link GridCacheInternal} keys.
     */
    public Set<GridCacheEntryEx<K, V>> entries() {
        return map.entries0();
    }

    /**
     * @return Set of internal cached entry representations, including {@link GridCacheInternal} keys.
     */
    public Set<GridCacheEntryEx<K, V>> allEntries() {
        return map.allEntries0();
    }

    /** {@inheritDoc} */
    @Override public Set<GridCacheEntry<K, V>> entrySet() {
        return entrySet((GridPredicate<GridCacheEntry<K, V>>[])null);
    }


    /** {@inheritDoc} */
    @Override public Set<GridCacheEntry<K, V>> entrySetx(GridPredicate<GridCacheEntry<K, V>>... filter) {
        return map.entriesx(filter);
    }

    /** {@inheritDoc} */
    @Override public Set<GridCacheEntry<K, V>> primaryEntrySetx(GridPredicate<GridCacheEntry<K, V>>... filter) {
        return map.entriesx(F.and(filter, F.<K, V>cachePrimary()));
    }

    /** {@inheritDoc} */
    @Override public Set<GridCacheEntry<K, V>> entrySet(int part) {
        throw new UnsupportedOperationException();
    }

    /** {@inheritDoc} */
    @Override public Set<GridCacheEntry<K, V>> primaryEntrySet() {
        return primaryEntrySet((GridPredicate<GridCacheEntry<K, V>>[])null);
    }

    /** {@inheritDoc} */
    @Override public Set<K> keySet() {
        return keySet((GridPredicate<GridCacheEntry<K, V>>[])null);
    }

    /** {@inheritDoc} */
    @Override public Set<K> primaryKeySet() {
        return primaryKeySet((GridPredicate<GridCacheEntry<K, V>>[])null);
    }

    /** {@inheritDoc} */
    @Override public Collection<V> values() {
        return values((GridPredicate<GridCacheEntry<K, V>>[])null);
    }

    /** {@inheritDoc} */
    public Collection<V> values(GridPredicate<GridCacheEntry<K, V>>... filter) {
        return map.values(filter);
    }

    /** {@inheritDoc} */
    @Override public Collection<V> primaryValues() {
        return primaryValues((GridPredicate<GridCacheEntry<K, V>>[])null);
    }

    /**
     *
     * @param key Entry key.
     */
    public void removeIfObsolete(K key) {
        assert key != null;

        GridCacheEntryEx<K, V> entry = map.removeEntryIfObsolete(key);

        if (entry != null) {
            assert entry.obsolete() : "Removed non-obsolete entry: " + entry;

            if (log.isDebugEnabled())
                log.debug("Removed entry from cache: " + entry);

            if (ctx.events().isRecordable(EVT_CACHE_ENTRY_DESTROYED))
                // Event notification.
                ctx.events().addEvent(entry.partition(), entry.key(), locNodeId, (GridUuid)null, null,
                    EVT_CACHE_ENTRY_DESTROYED, null, false, null, false, null, null, null);
        }
        else if (log.isDebugEnabled())
            log.debug("Remove will not be done for key (obsolete entry got replaced or removed): " + key);
    }

    /**
     * Split clear all task into multiple runnables.
     *
     * @return Split runnables.
     */
    public List<GridCacheClearAllRunnable<K, V>> splitClearAll() {
        assert CLEAR_ALL_SPLIT_THRESHOLD > 0;

        int keySize = size();

        int cnt = Math.min(keySize / CLEAR_ALL_SPLIT_THRESHOLD + (keySize % CLEAR_ALL_SPLIT_THRESHOLD != 0 ? 1 : 0),
            Runtime.getRuntime().availableProcessors());

        if (cnt == 0)
            cnt = 1; // Still perform cleanup since there could be entries in swap.

        GridCacheVersion obsoleteVer = ctx.versions().next();

        List<GridCacheClearAllRunnable<K, V>> res = new ArrayList<>(cnt);

        for (int i = 0; i < cnt; i++)
            res.add(new GridCacheClearAllRunnable<>(this, obsoleteVer, i, cnt));

        return res;
    }

    /** {@inheritDoc} */
    @Override public boolean clear(K key) {
        return clear0(key);
    }

    /** {@inheritDoc} */
    @Override public void clearAll() {
        ctx.denyOnFlag(READ);
        ctx.checkSecurity(GridSecurityPermission.CACHE_REMOVE);

        List<GridCacheClearAllRunnable<K, V>> jobs = splitClearAll();

        if (!F.isEmpty(jobs)) {
            ExecutorService execSvc = null;

            if (jobs.size() > 1) {
                execSvc = Executors.newFixedThreadPool(jobs.size() - 1);

                for (int i = 1; i < jobs.size(); i++)
                    execSvc.submit(jobs.get(i));
            }

            try {
                jobs.get(0).run();
            }
            finally {
                if (execSvc != null) {
                    execSvc.shutdown();

                    try {
                        while (!execSvc.isTerminated() && !Thread.currentThread().isInterrupted())
                            execSvc.awaitTermination(1000, TimeUnit.MILLISECONDS);
                    }
                    catch (InterruptedException ignore) {
                        U.warn(log, "Got interrupted while waiting for GridCache.clearAll() executor service to " +
                            "finish.");

                        Thread.currentThread().interrupt();
                    }
                }
            }
        }
    }

    /**
     * @param keys Keys.
     * @param readers Readers flag.
     */
    public void clearAll(Collection<? extends K> keys, boolean readers) {
        if (F.isEmpty(keys))
            return;

        if (keyCheck)
            validateCacheKeys(keys);

        GridCacheVersion obsoleteVer = ctx.versions().next();

        for (K key : keys) {
            GridCacheEntryEx<K, V> e = peekEx(key);

            try {
                if (e != null)
                    e.clear(obsoleteVer, readers, null);
            }
            catch (GridException ex) {
                U.error(log, "Failed to clear entry (will continue to clear other entries): " + e,
                    ex);
            }
        }
    }

    /**
     * Clears entry from cache.
     *
     * @param obsoleteVer Obsolete version to set.
     * @param key Key to clear.
     * @param filter Optional filter.
     * @return {@code True} if cleared.
     */
    private boolean clear(GridCacheVersion obsoleteVer, K key,
        @Nullable GridPredicate<GridCacheEntry<K, V>>[] filter) {
        try {
            if (ctx.portableEnabled())
                key = (K)ctx.marshalToPortable(key);

            GridCacheEntryEx<K, V> e = peekEx(key);

            return e != null && e.clear(obsoleteVer, false, filter);
        }
        catch (GridException ex) {
            U.error(log, "Failed to clear entry for key: " + key, ex);
        }

        return false;
    }

    /** {@inheritDoc} */
    @Override public void globalClearAll() throws GridException {
        globalClearAll(0);
    }

    /** {@inheritDoc} */
    @Override public void globalClearAll(long timeout) throws GridException {
        try {
            // Send job to remote nodes only.
            Collection<GridNode> nodes = ctx.grid().forCache(name()).forRemotes().nodes();

            GridFuture<Object> fut = null;

            if (!nodes.isEmpty()) {
                ctx.kernalContext().task().setThreadContext(TC_TIMEOUT, timeout);

                fut = ctx.closures().callAsyncNoFailover(BROADCAST, new GlobalClearAllCallable(name()), nodes, true);
            }

            // Clear local cache synchronously.
            clearAll();

            if (fut != null)
                fut.get();
        }
        catch (GridEmptyProjectionException ignore) {
            if (log.isDebugEnabled())
                log.debug("All remote nodes left while cache clear [cacheName=" + name() + "]");
        }
        catch (GridComputeTaskTimeoutException e) {
            U.warn(log, "Timed out waiting for remote nodes to finish cache clear (consider increasing " +
                "'networkTimeout' configuration property) [cacheName=" + name() + "]");

            throw e;
        }
    }

    /** {@inheritDoc} */
    @Override public boolean compact(K key) throws GridException {
        return compact(key, (GridPredicate<GridCacheEntry<K, V>>[])null);
    }

    /** {@inheritDoc} */
    @Override public void compactAll() throws GridException {
        compactAll(keySet());
    }

    /**
     * @param entry Removes entry from cache if currently mapped value is the same as passed.
     */
    protected void removeEntry(GridCacheEntryEx<K, V> entry) {
        map.removeEntry(entry);
    }

    /**
     * Evicts an entry from cache.
     *
     * @param key Key.
     * @param ver Version.
     * @param filter Filter.
     * @return {@code True} if entry was evicted.
     */
    private boolean evictx(K key, GridCacheVersion ver,
        @Nullable GridPredicate<GridCacheEntry<K, V>>[] filter) {
        if (ctx.portableEnabled()) {
            try {
                key = (K)ctx.marshalToPortable(key);
            }
            catch (GridPortableException e) {
                throw new GridRuntimeException(e);
            }
        }

        GridCacheEntryEx<K, V> entry = peekEx(key);

        if (entry == null)
            return true;

        try {
            return ctx.evicts().evict(entry, ver, true, filter);
        }
        catch (GridException ex) {
            U.error(log, "Failed to evict entry from cache: " + entry, ex);

            return false;
        }
    }

    /** {@inheritDoc} */
    @Override public V get(K key, @Nullable GridCacheEntryEx<K, V> entry, boolean deserializePortable,
        @Nullable GridPredicate<GridCacheEntry<K, V>>... filter) throws GridException {
        String taskName = ctx.kernalContext().job().currentTaskName();

        return getAllAsync(F.asList(key), ctx.hasFlag(GET_PRIMARY), /*skip tx*/false, entry, null, taskName,
            deserializePortable, filter).get().get(key);
    }

    /** {@inheritDoc} */
    @Override public V getForcePrimary(K key) throws GridException {
        ctx.denyOnFlag(LOCAL);

        String taskName = ctx.kernalContext().job().currentTaskName();

        return getAllAsync(F.asList(key), /*force primary*/true, /*skip tx*/false, null, null, taskName, true)
            .get().get(key);
    }

    /** {@inheritDoc} */
    @Override public GridFuture<V> getForcePrimaryAsync(final K key) {
        ctx.denyOnFlag(LOCAL);

        String taskName = ctx.kernalContext().job().currentTaskName();

        return getAllAsync(Collections.singletonList(key), /*force primary*/true, /*skip tx*/false, null, null,
            taskName, true).chain(new CX1<GridFuture<Map<K, V>>, V>() {
                @Override
                public V applyx(GridFuture<Map<K, V>> e) throws GridException {
                    return e.get().get(key);
                }
            });
    }

    /** {@inheritDoc} */
    @Nullable @Override public Map<K, V> getAllOutTx(List<K> keys) throws GridException {
        String taskName = ctx.kernalContext().job().currentTaskName();

        return getAllAsync(keys, ctx.hasFlag(GET_PRIMARY), /*skip tx*/true, null, null, taskName, true).get();
    }

    /** {@inheritDoc} */
    @Override public GridFuture<Map<K, V>> getAllOutTxAsync(List<K> keys) {
        String taskName = ctx.kernalContext().job().currentTaskName();

        return getAllAsync(keys, ctx.hasFlag(GET_PRIMARY), /*skip tx*/true, null, null, taskName, true);
    }

    /** {@inheritDoc} */
    @Nullable @Override public V reload(K key) throws GridException {
        return reload(key, (GridPredicate<GridCacheEntry<K, V>>[])null);
    }

    /** {@inheritDoc} */
    @Override public GridFuture<V> reloadAsync(K key) {
        return reloadAsync(key, (GridPredicate<GridCacheEntry<K, V>>[])null);
    }

    /** {@inheritDoc} */
    @Override public void reloadAll(@Nullable Collection<? extends K> keys) throws GridException {
        reloadAll(keys, (GridPredicate<GridCacheEntry<K, V>>[])null);
    }

    /** {@inheritDoc} */
    @Override public GridFuture<?> reloadAllAsync(@Nullable Collection<? extends K> keys) {
        return reloadAllAsync(keys, (GridPredicate<GridCacheEntry<K, V>>[])null);
    }

    /** {@inheritDoc} */
    @Override public void reloadAll() throws GridException {
        ctx.denyOnFlags(F.asList(LOCAL, READ));

        reloadAll(keySet(), (GridPredicate<GridCacheEntry<K, V>>[])null);
    }

    /** {@inheritDoc} */
    @Override public GridFuture<?> reloadAllAsync() {
        ctx.denyOnFlags(F.asList(LOCAL, READ));

        return reloadAllAsync(keySet(), (GridPredicate<GridCacheEntry<K, V>>[])null);
    }

    /**
     * @param keys Keys.
     * @param reload Reload flag.
     * @param tx Transaction.
     * @param filter Filter.
     * @param vis Visitor.
     * @return Future.
     */
    public GridFuture<Object> readThroughAllAsync(final Collection<? extends K> keys, boolean reload,
        @Nullable final GridCacheTxEx<K, V> tx, GridPredicate<GridCacheEntry<K, V>>[] filter, @Nullable UUID subjId,
        String taskName, final GridBiInClosure<K, V> vis) {
        return ctx.closures().callLocalSafe(new GPC<Object>() {
            @Nullable @Override public Object call() {
                try {
                    ctx.store().loadAllFromStore(tx, keys, vis);
                }
                catch (GridException e) {
                    throw new GridClosureException(e);
                }

                return null;
            }
        }, true);
    }

    /**
     * @param keys Keys.
     * @param ret Return flag.
     * @param filter Optional filter.
     * @return Non-{@code null} map if return flag is {@code true}.
     * @throws GridException If failed.
     */
    @Nullable public Map<K, V> reloadAll(@Nullable Collection<? extends K> keys, boolean ret,
        @Nullable GridPredicate<GridCacheEntry<K, V>>... filter) throws GridException {
        UUID subjId = ctx.subjectIdPerCall(null);

        String taskName = ctx.kernalContext().job().currentTaskName();

        return reloadAllAsync(keys, ret, subjId, taskName, filter).get();
    }

    /**
     * @param keys Keys.
     * @param ret Return flag.
     * @param filter Filter.
     * @return Future.
     */
    public GridFuture<Map<K, V>> reloadAllAsync(@Nullable Collection<? extends K> keys, boolean ret,
        @Nullable UUID subjId, String taskName, @Nullable final GridPredicate<GridCacheEntry<K, V>>... filter) {
        ctx.denyOnFlag(READ);

        final long topVer = ctx.affinity().affinityTopologyVersion();

        if (!F.isEmpty(keys)) {
            try {
                final String uid = CU.uuid(); // Get meta UUID for this thread.

                assert keys != null;

                if (keyCheck)
                    validateCacheKeys(keys);

                for (K key : keys) {
                    if (key == null)
                        continue;

                    // Skip primary or backup entries for near cache.
                    if (ctx.isNear() && ctx.affinity().localNode(key, topVer))
                        continue;

                    while (true) {
                        try {
                            GridCacheEntryEx<K, V> entry = entryExSafe(key, topVer);

                            if (entry == null)
                                break;

                            // Get version before checking filer.
                            GridCacheVersion ver = entry.version();

                            if (ctx.isAll(entry, filter))
                                // Tag entry with current version.
                                entry.addMeta(uid, ver);
                            else
                                ctx.evicts().touch(entry, topVer);

                            break;
                        }
                        catch (GridCacheEntryRemovedException ignore) {
                            if (log.isDebugEnabled())
                                log.debug("Got removed entry for reload (will retry): " + key);
                        }
                        catch (GridDhtInvalidPartitionException ignore) {
                            if (log.isDebugEnabled())
                                log.debug("Got invalid partition for key (will skip): " + key);

                            break;
                        }
                    }
                }

                final Map<K, V> map = ret ? new HashMap<K, V>(keys.size(), 1.0f) : null;

                final Collection<? extends K> absentKeys = F.view(keys, CU.keyHasMeta(ctx, uid));

                final Collection<K> loadedKeys = new GridConcurrentHashSet<>();

                GridFuture<Object> readFut =
                    readThroughAllAsync(absentKeys, true, null, filter, subjId, taskName, new CI2<K, V>() {
                        /** Version for all loaded entries. */
                        private GridCacheVersion nextVer = ctx.versions().next();

                        /** {@inheritDoc} */
                        @Override public void apply(K key, V val) {
                            loadedKeys.add(key);

                            GridCacheEntryEx<K, V> entry = peekEx(key);

                            if (entry != null) {
                                try {
                                    GridCacheVersion curVer = entry.removeMeta(uid);

                                    // If entry passed the filter.
                                    if (curVer != null) {
                                        boolean wasNew = entry.isNewLocked();

                                        entry.unswap();

                                        boolean set = entry.versionedValue(val, curVer, nextVer);

                                        ctx.evicts().touch(entry, topVer);

                                        if (map != null) {
                                            if (set || wasNew)
                                                map.put(key, val);
                                            else {
                                                try {
                                                    GridTuple<V> v = peek0(false, key, GLOBAL, filter);

                                                    if (v != null)
                                                        map.put(key, val);
                                                }
                                                catch (GridCacheFilterFailedException ex) {
                                                    ex.printStackTrace();

                                                    assert false;
                                                }
                                            }
                                        }

                                        if (log.isDebugEnabled()) {
                                            log.debug("Set value loaded from store into entry [set=" + set + ", " +
                                                "curVer=" +
                                                curVer + ", newVer=" + nextVer + ", entry=" + entry + ']');
                                        }
                                    }
                                    else {
                                        if (log.isDebugEnabled()) {
                                            log.debug("Current version was not found (either entry was removed or " +
                                                "validation was not passed: " + entry);
                                        }
                                    }
                                }
                                catch (GridCacheEntryRemovedException ignore) {
                                    if (log.isDebugEnabled()) {
                                        log.debug("Got removed entry for reload (will not store reloaded entry) " +
                                            "[entry=" + entry + ']');
                                    }
                                }
                                catch (GridException e) {
                                    throw new GridRuntimeException(e);
                                }
                            }
                        }
                    });

                return readFut.chain(new CX1<GridFuture<Object>, Map<K, V>>() {
                    @Override public Map<K, V> applyx(GridFuture<Object> e) throws GridException {
                        // Touch all not loaded keys.
                        for (K key : absentKeys) {
                            if (!loadedKeys.contains(key)) {
                                GridCacheEntryEx<K, V> entry = peekEx(key);

                                if (entry != null)
                                    ctx.evicts().touch(entry, topVer);
                            }
                        }

                        // Make sure there were no exceptions.
                        e.get();

                        return map;
                    }
                });
            }
            catch (GridException e) {
                return new GridFinishedFuture<>(ctx.kernalContext(), e);
            }
        }

        return new GridFinishedFuture<>(ctx.kernalContext(), Collections.<K, V>emptyMap());
    }

    /**
     * @param key Key.
     * @return Entry.
     */
    @Nullable protected GridCacheEntryEx<K, V> entryExSafe(K key, long topVer) {
        return entryEx(key);
    }

    /** {@inheritDoc} */
    @Override public boolean evict(K key) {
        return evict(key, (GridPredicate<GridCacheEntry<K, V>>[])null);
    }

    /** {@inheritDoc} */
    @Override public void evictAll() {
        evictAll(keySet());
    }

    /** {@inheritDoc} */
    @Override public void evictAll(@Nullable Collection<? extends K> keys) {
        evictAll(keys, (GridPredicate<GridCacheEntry<K, V>>[])null);
    }

    /** {@inheritDoc} */
    @Nullable @Override public V get(K key) throws GridException {
        V val = get(key, true, null);

        if (ctx.config().getInterceptor() != null)
            val = (V)ctx.config().getInterceptor().onGet(key, val);

        return val;
    }

    /** {@inheritDoc} */
    @Override public GridFuture<V> getAsync(final K key) {
        GridFuture<V> fut = getAsync(key, true, null);

        if (ctx.config().getInterceptor() != null)
            return fut.chain(new CX1<GridFuture<V>, V>() {
                @Override public V applyx(GridFuture<V> f) throws GridException {
                    return (V)ctx.config().getInterceptor().onGet(key, f.get());
                }
            });

        return fut;
    }

    /** {@inheritDoc} */
    @Override public Map<K, V> getAll(@Nullable Collection<? extends K> keys) throws GridException {
        Map<K, V> map = getAll(keys, true, null);

        if (ctx.config().getInterceptor() != null)
            map = interceptGet(keys, map);

        return map;
    }

    /** {@inheritDoc} */
    @Override public GridFuture<Map<K, V>> getAllAsync(@Nullable final Collection<? extends K> keys) {
        GridFuture<Map<K, V>> fut = getAllAsync(keys, true, null);

        if (ctx.config().getInterceptor() != null)
            return fut.chain(new CX1<GridFuture<Map<K, V>>, Map<K, V>>() {
                @Override public Map<K, V> applyx(GridFuture<Map<K, V>> f) throws GridException {
                    return interceptGet(keys, f.get());
                }
            });

        return fut;
    }

    /**
     * Applies cache interceptor on result of 'get' operation.
     *
     * @param keys All requested keys.
     * @param map Result map.
     * @return Map with values returned by cache interceptor..
     */
    @SuppressWarnings("IfMayBeConditional")
    private Map<K, V> interceptGet(@Nullable Collection<? extends K> keys, Map<K, V> map) {
        if (F.isEmpty(keys))
            return map;

        GridCacheInterceptor<K, V> interceptor = cacheCfg.getInterceptor();

        assert interceptor != null;

        Map<K, V> res = U.newHashMap(keys.size());

        for (Map.Entry<K, V> e : map.entrySet()) {
            V val = interceptor.onGet(e.getKey(), e.getValue());

            if (val != null)
                res.put(e.getKey(), val);
        }

        if (map.size() != keys.size()) { // Not all requested keys were in cache.
            for (K key : keys) {
                if (key != null) {
                    if (!map.containsKey(key)) {
                        V val = interceptor.onGet(key, null);

                        if (val != null)
                            res.put(key, val);
                    }
                }
            }
        }

        return res;
    }

    /** {@inheritDoc} */
    protected GridFuture<Map<K, V>> getAllAsync(
        @Nullable Collection<? extends K> keys,
        boolean forcePrimary,
        boolean skipTx,
        @Nullable GridCacheEntryEx<K, V> entry,
        @Nullable UUID subjId,
        String taskName,
        boolean deserializePortable,
        @Nullable GridPredicate<GridCacheEntry<K, V>>... filter
    ) {
        subjId = ctx.subjectIdPerCall(subjId);

        return getAllAsync(keys, entry, !skipTx, subjId, taskName, deserializePortable, forcePrimary, filter);
    }

    /** {@inheritDoc} */
    public GridFuture<Map<K, V>> getAllAsync(@Nullable final Collection<? extends K> keys,
        @Nullable GridCacheEntryEx<K, V> cached, boolean checkTx, @Nullable final UUID subjId, final String taskName,
        final boolean deserializePortable, final boolean forcePrimary,
        @Nullable final GridPredicate<GridCacheEntry<K, V>>... filter) {
        ctx.checkSecurity(GridSecurityPermission.CACHE_READ);

        ctx.denyOnFlag(LOCAL);

        // Entry must be passed for one key only.
        assert cached == null || keys.size() == 1;
        assert ctx.portableEnabled() || cached == null || F.first(keys).equals(cached.key());

        if (F.isEmpty(keys))
            return new GridFinishedFuture<>(ctx.kernalContext(), Collections.<K, V>emptyMap());

        if (keyCheck)
            validateCacheKeys(keys);

        GridCacheTxLocalAdapter<K, V> tx = null;

        if (checkTx) {
            try {
                checkJta();
            }
            catch (GridException e) {
                return new GridFinishedFuture<>(ctx.kernalContext(), e);
            }

            tx = ctx.tm().threadLocalTx();
        }

        if (tx == null || tx.implicit()) {
            try {
                assert keys != null;

                final long topVer = tx == null ? ctx.affinity().affinityTopologyVersion() : tx.topologyVersion();

                final Map<K, V> map = new GridLeanMap<>(keys.size());

                Map<K, GridCacheVersion> misses = null;

                for (K key : keys) {
                    // Ignore null keys.
                    if (key == null)
                        continue;

                    K key0 = null;

                    while (true) {
                        GridCacheEntryEx<K, V> entry;

                        if (cached != null) {
                            entry = cached;

                            cached = null;
                        }
                        else {
                            if (key0 == null)
                                key0 = ctx.portableEnabled() ? (K)ctx.marshalToPortable(key) : key;

                            entry = entryEx(key0);
                        }

                        try {
                            V val = entry.innerGet(null,
                                ctx.isSwapOrOffheapEnabled(),
                                /*don't read-through*/false,
                                /*fail-fast*/true,
                                /*unmarshal*/true,
                                /*update-metrics*/true,
                                /*event*/true,
                                /*temporary*/false,
                                subjId,
                                null,
                                taskName,
                                filter);

                            GridCacheVersion ver = entry.version();

                            if (val == null) {
                                if (misses == null)
                                    misses = new GridLeanMap<>();

                                misses.put(key, ver);
                            }
                            else {
                                val = ctx.cloneOnFlag(val);

                                if (ctx.portableEnabled() && deserializePortable && val instanceof GridPortableObject)
                                    val = ((GridPortableObject)val).deserialize();

                                map.put(key, val);

                                if (tx == null || (!tx.implicit() && tx.isolation() == READ_COMMITTED))
                                    ctx.evicts().touch(entry, topVer);

                                if (keys.size() == 1)
                                    // Safe to return because no locks are required in READ_COMMITTED mode.
                                    return new GridFinishedFuture<>(ctx.kernalContext(), map);
                            }

                            break;
                        }
                        catch (GridCacheEntryRemovedException ignored) {
                            if (log.isDebugEnabled())
                                log.debug("Got removed entry in getAllAsync(..) method (will retry): " + key);
                        }
                        catch (GridCacheFilterFailedException ignore) {
                            if (log.isDebugEnabled())
                                log.debug("Filter validation failed for entry: " + entry);

                            if (tx == null || (!tx.implicit() && tx.isolation() == READ_COMMITTED))
                                ctx.evicts().touch(entry, topVer);

                            break; // While loop.
                        }
                    }
                }

                if (misses != null && ctx.isStoreEnabled()) {
                    final Map<K, GridCacheVersion> loadKeys = misses;

                    final Collection<K> redos = new LinkedList<>();

                    final GridCacheTxLocalAdapter<K, V> tx0 = tx;

                    final Collection<K> loaded = new HashSet<>();

                    return new GridEmbeddedFuture<>(
                        ctx.kernalContext(),
                        ctx.closures().callLocalSafe(ctx.projectSafe(new GPC<Map<K, V>>() {
                            @Override public Map<K, V> call() throws Exception {
                                ctx.store().loadAllFromStore(null/*tx*/, loadKeys.keySet(), new CI2<K, V>() {
                                    /** New version for all new entries. */
                                    private GridCacheVersion nextVer;

                                    @Override public void apply(K key, V val) {
                                        GridCacheVersion ver = loadKeys.get(key);

                                        if (ver == null) {
                                            if (log.isDebugEnabled())
                                                log.debug("Value from storage was never asked for [key=" + key +
                                                    ", val=" + val + ']');

                                            return;
                                        }

                                        // Initialize next version.
                                        if (nextVer == null)
                                            nextVer = ctx.versions().next();

                                        loaded.add(key);

                                        while (true) {
                                            GridCacheEntryEx<K, V> entry = entryEx(key);

                                            try {
                                                boolean set = entry.versionedValue(val, ver, nextVer);

                                                if (log.isDebugEnabled())
                                                    log.debug("Set value loaded from store into entry [set=" + set +
                                                        ", curVer=" + ver + ", newVer=" + nextVer + ", " +
                                                        "entry=" + entry + ']');

                                                boolean touch = true;

                                                // Don't put key-value pair into result map if value is null.
                                                if (val != null) {
                                                    if (set || F.isEmptyOrNulls(filter))
                                                        map.put(key, ctx.cloneOnFlag(val));
                                                    else {
                                                        touch = false;

                                                        // Try again, so we can return consistent values.
                                                        redos.add(key);
                                                    }
                                                }

                                                if (touch && (tx0 == null || (!tx0.implicit() &&
                                                    tx0.isolation() == READ_COMMITTED)))
                                                    ctx.evicts().touch(entry, topVer);

                                                break;
                                            }
                                            catch (GridCacheEntryRemovedException ignore) {
                                                if (log.isDebugEnabled())
                                                    log.debug("Got removed entry during getAllAsync (will retry): " +
                                                        entry);
                                            }
                                            catch (GridException e) {
                                                // Wrap errors (will be unwrapped).
                                                throw new GridClosureException(e);
                                            }
                                        }
                                    }
                                });

                                if (loaded.size() != loadKeys.size()) {
                                    for (K key : loadKeys.keySet()) {
                                        if (loaded.contains(key))
                                            continue;

                                        if (tx0 == null || (!tx0.implicit() &&
                                            tx0.isolation() == READ_COMMITTED)) {
                                            GridCacheEntryEx<K, V> entry = peekEx(key);

                                            if (entry != null)
                                                ctx.evicts().touch(entry, topVer);
                                        }
                                    }
                                }

                                return map;
                            }
                        }), true),
                        new C2<Map<K, V>, Exception, GridFuture<Map<K, V>>>() {
                            @Override public GridFuture<Map<K, V>> apply(Map<K, V> map, Exception e) {
                                if (e != null)
                                    return new GridFinishedFuture<>(ctx.kernalContext(), e);

                                if (tx0 == null || (!tx0.implicit() && tx0.isolation() == READ_COMMITTED)) {
                                    Collection<K> notFound = new HashSet<>(loadKeys.keySet());

                                    notFound.removeAll(loaded);

                                    // Touch entries that were not found in store.
                                    for (K key : notFound) {
                                        GridCacheEntryEx<K, V> entry = peekEx(key);

                                        if (entry != null)
                                            ctx.evicts().touch(entry, topVer);
                                    }
                                }

                                if (!redos.isEmpty())
                                    // Future recursion.
                                    return getAllAsync(redos, forcePrimary, /*skip tx*/false,
                                        /*entry*/null, subjId, taskName, deserializePortable, filter);

                                // There were no misses.
                                return new GridFinishedFuture<>(ctx.kernalContext(), Collections.<K,
                                    V>emptyMap());
                            }
                        },
                        new C2<Map<K, V>, Exception, Map<K, V>>() {
                            @Override public Map<K, V> apply(Map<K, V> loaded, Exception e) {
                                if (e == null)
                                    map.putAll(loaded);

                                return map;
                            }
                        }
                    );
                }
                else {
                    // If misses is not empty and store is disabled, we should touch missed entries.
                    if (misses != null) {
                        for (K key : misses.keySet()) {
                            GridCacheEntryEx<K, V> entry = peekEx(key);

                            if (entry != null)
                                ctx.evicts().touch(entry, topVer);
                        }
                    }
                }

                return new GridFinishedFuture<>(ctx.kernalContext(), map);
            }
            catch (GridException e) {
                return new GridFinishedFuture<>(ctx.kernalContext(), e);
            }
        }
        else {
            final GridCacheEntryEx<K, V> cached0 = cached;

            return asyncOp(tx, new AsyncOp<Map<K, V>>(keys) {
                @Override public GridFuture<Map<K, V>> op(GridCacheTxLocalAdapter<K, V> tx) {
                    return ctx.wrapCloneMap(tx.getAllAsync(ctx, keys, cached0, deserializePortable, filter));
                }
            });
        }
    }

    /** {@inheritDoc} */
    @Override public V put(K key, V val, @Nullable GridPredicate<GridCacheEntry<K, V>>... filter)
        throws GridException {
        return put(key, val, null, -1, filter);
    }

    /** {@inheritDoc} */
    @Nullable @Override public V put(final K key, final V val, @Nullable final GridCacheEntryEx<K, V> cached,
        final long ttl, @Nullable final GridPredicate<GridCacheEntry<K, V>>[] filter) throws GridException {
        A.notNull(key, "key", val, "val");

        if (keyCheck)
            validateCacheKey(key);

        validateCacheValue(val);

        ctx.denyOnLocalRead();

        return ctx.cloneOnFlag(syncOp(new SyncOp<V>(true) {
            @Override public V op(GridCacheTxLocalAdapter<K, V> tx) throws GridException {
                return tx.putAllAsync(ctx, F.t(key, val), true, cached, ttl, filter).get().value();
            }

            @Override
            public String toString() {
                return "put [key=" + key + ", val=" + val + ", filter=" + Arrays.toString(filter) + ']';
            }
        }));
    }

    /** {@inheritDoc} */
    @Override public boolean putx(final K key, final V val, @Nullable final GridCacheEntryEx<K, V> cached,
        final long ttl, @Nullable final GridPredicate<GridCacheEntry<K, V>>... filter) throws GridException {
        A.notNull(key, "key", val, "val");

        if (keyCheck)
            validateCacheKey(key);

        validateCacheValue(val);

        ctx.denyOnLocalRead();

        return syncOp(new SyncOp<Boolean>(true) {
            @Override
            public Boolean op(GridCacheTxLocalAdapter<K, V> tx) throws GridException {
                return tx.putAllAsync(ctx, F.t(key, val), false, cached, ttl, filter).get().success();
            }

            @Override
            public String toString() {
                return "put [key=" + key + ", val=" + val + ", filter=" + Arrays.toString(filter) + ']';
            }
        });
    }

    /** {@inheritDoc} */
    @Override public GridFuture<V> putAsync(K key, V val,
        @Nullable GridPredicate<GridCacheEntry<K, V>>[] filter) {
        return putAsync(key, val, null, -1, filter);
    }

    /** {@inheritDoc} */
    @Override public GridFuture<V> putAsync(final K key, final V val, @Nullable final GridCacheEntryEx<K, V> entry,
        final long ttl, @Nullable final GridPredicate<GridCacheEntry<K, V>>... filter) {
        A.notNull(key, "key", val, "val");

        if (keyCheck)
            validateCacheKey(key);

        validateCacheValue(val);

        ctx.denyOnLocalRead();

        return ctx.wrapClone(asyncOp(new AsyncOp<V>(key) {
            @Override
            public GridFuture<V> op(GridCacheTxLocalAdapter<K, V> tx) {
                return tx.putAllAsync(ctx, F.t(key, val), true, entry, ttl, filter)
                    .chain((GridClosure<GridFuture<GridCacheReturn<V>>, V>)RET2VAL);
            }

            @Override
            public String toString() {
                return "putAsync [key=" + key + ", val=" + val + ", filter=" + Arrays.toString(filter) + ']';
            }
        }));
    }

    /** {@inheritDoc} */
    @Override public boolean putx(final K key, final V val,
        final GridPredicate<GridCacheEntry<K, V>>[] filter) throws GridException {
        A.notNull(key, "key", val, "val");

        if (keyCheck)
            validateCacheKey(key);

        validateCacheValue(val);

        ctx.denyOnLocalRead();

        return syncOp(new SyncOp<Boolean>(true) {
            @Override
            public Boolean op(GridCacheTxLocalAdapter<K, V> tx) throws GridException {
                return tx.putAllAsync(ctx, F.t(key, val), false, null, -1, filter).get().success();
            }

            @Override
            public String toString() {
                return "putx [key=" + key + ", val=" + val + ", filter=" + Arrays.toString(filter) + ']';
            }
        });
    }

    /** {@inheritDoc} */
    @Override public void putAllDr(final Map<? extends K, GridCacheDrInfo<V>> drMap) throws GridException {
        if (F.isEmpty(drMap))
            return;

        ctx.dr().onReceiveCacheEntriesReceived(drMap.size());

        ctx.denyOnLocalRead();

        syncOp(new SyncInOp(drMap.size() == 1) {
            @Override public void inOp(GridCacheTxLocalAdapter<K, V> tx) throws GridException {
                tx.putAllDrAsync(ctx, drMap).get();
            }

            @Override public String toString() {
                return "putAllDr [drMap=" + drMap + ']';
            }
        });
    }

    /** {@inheritDoc} */
    @Override public GridFuture<?> putAllDrAsync(final Map<? extends K, GridCacheDrInfo<V>> drMap)
        throws GridException {
        if (F.isEmpty(drMap))
            return new GridFinishedFuture<Object>(ctx.kernalContext());

        ctx.dr().onReceiveCacheEntriesReceived(drMap.size());

        ctx.denyOnLocalRead();

        return asyncOp(new AsyncInOp(drMap.keySet()) {
            @Override public GridFuture<?> inOp(GridCacheTxLocalAdapter<K, V> tx) {
                return tx.putAllDrAsync(ctx, drMap);
            }

            @Override public String toString() {
                return "putAllDrAsync [drMap=" + drMap + ']';
            }
        });
    }

    /** {@inheritDoc} */
    @Override public void transform(final K key, final GridClosure<V, V> transformer) throws GridException {
        A.notNull(key, "key", transformer, "valTransform");

        if (keyCheck)
            validateCacheKey(key);

        ctx.denyOnLocalRead();

        syncOp(new SyncInOp(true) {
            @Override public void inOp(GridCacheTxLocalAdapter<K, V> tx) throws GridException {
                tx.transformAllAsync(ctx, Collections.singletonMap(key, transformer), false, null, -1).get();
            }

            @Override public String toString() {
                return "transform [key=" + key + ", valTransform=" + transformer + ']';
            }
        });
    }

    /** {@inheritDoc} */
    @Override public <R> R transformAndCompute(final K key, final GridClosure<V, GridBiTuple<V, R>> transformer)
        throws GridException {
        A.notNull(key, "key", transformer, "transformer");

        if (keyCheck)
            validateCacheKey(key);

        ctx.denyOnLocalRead();

        return syncOp(new SyncOp<R>(true) {
            @Override public R op(GridCacheTxLocalAdapter<K, V> tx) throws GridException {
                GridFuture<GridCacheReturn<V>> ret = tx.transformAllAsync(ctx,
                    F.t(key, new GridCacheTransformComputeClosure<>(transformer)), true, null, -1);

                return transformer.apply(ret.get().value()).get2();
            }

            @Override public String toString() {
                return "transformAndCompute [key=" + key + ", valTransform=" + transformer + ']';
            }
        });
    }

    /** {@inheritDoc} */
    @Override public GridFuture<Boolean> putxAsync(K key, V val,
        @Nullable GridPredicate<GridCacheEntry<K, V>>... filter) {
        return putxAsync(key, val, null, -1, filter);
    }

    /** {@inheritDoc} */
    @Override public GridFuture<Boolean> putxAsync(final K key, final V val,
        @Nullable final GridCacheEntryEx<K, V> entry, final long ttl,
        @Nullable final GridPredicate<GridCacheEntry<K, V>>... filter) {
        A.notNull(key, "key", val, "val");

        if (keyCheck)
            validateCacheKey(key);

        validateCacheValue(val);

        ctx.denyOnLocalRead();

        return asyncOp(new AsyncOp<Boolean>(key) {
            @Override public GridFuture<Boolean> op(GridCacheTxLocalAdapter<K, V> tx) {
                return tx.putAllAsync(ctx, F.t(key, val), false, entry, ttl, filter).chain(
                    (GridClosure<GridFuture<GridCacheReturn<V>>, Boolean>)RET2FLAG);
            }

            @Override public String toString() {
                return "putxAsync [key=" + key + ", val=" + val + ", filter=" + Arrays.toString(filter) + ']';
            }
        });
    }

    /** {@inheritDoc} */
    @Override public GridFuture<?> transformAsync(final K key, final GridClosure<V, V> transformer) {
        return transformAsync(key, transformer, null, -1);
    }

    /** {@inheritDoc} */
    @Override public GridFuture<?> transformAsync(final K key, final GridClosure<V, V> transformer,
        @Nullable final GridCacheEntryEx<K, V> entry, final long ttl) {
        A.notNull(key, "key", transformer, "transformer");

        if (keyCheck)
            validateCacheKey(key);

        ctx.denyOnLocalRead();

        return asyncOp(new AsyncInOp(key) {
            @Override public GridFuture<?> inOp(GridCacheTxLocalAdapter<K, V> tx) {
                return tx.transformAllAsync(ctx, F.t(key, transformer), false, entry, ttl);
            }

            @Override public String toString() {
                return "transformAsync [key=" + key + ", valTransform=" + transformer + ']';
            }
        });
    }

    /** {@inheritDoc} */
    @Nullable @Override public V putIfAbsent(final K key, final V val) throws GridException {
        A.notNull(key, "key", val, "val");

        if (keyCheck)
            validateCacheKey(key);

        validateCacheValue(val);

        ctx.denyOnLocalRead();

        return ctx.cloneOnFlag(syncOp(new SyncOp<V>(true) {
            @Override public V op(GridCacheTxLocalAdapter<K, V> tx) throws GridException {
                return tx.putAllAsync(ctx, F.t(key, val), true, null, -1, ctx.noPeekArray()).get().value();
            }

            @Override public String toString() {
                return "putIfAbsent [key=" + key + ", val=" + val + ']';
            }
        }));
    }

    /** {@inheritDoc} */
    @Override public GridFuture<V> putIfAbsentAsync(final K key, final V val) {
        A.notNull(key, "key", val, "val");

        if (keyCheck)
            validateCacheKey(key);

        validateCacheValue(val);

        ctx.denyOnLocalRead();

        return ctx.wrapClone(asyncOp(new AsyncOp<V>(key) {
            @Override public GridFuture<V> op(GridCacheTxLocalAdapter<K, V> tx) {
                return tx.putAllAsync(ctx, F.t(key, val), true, null, -1, ctx.noPeekArray())
                    .chain((GridClosure<GridFuture<GridCacheReturn<V>>, V>)RET2VAL);
            }

            @Override public String toString() {
                return "putIfAbsentAsync [key=" + key + ", val=" + val + ']';
            }
        }));
    }

    /** {@inheritDoc} */
    @Override public boolean putxIfAbsent(final K key, final V val) throws GridException {
        A.notNull(key, "key", val, "val");

        if (keyCheck)
            validateCacheKey(key);

        validateCacheValue(val);

        ctx.denyOnLocalRead();

        return syncOp(new SyncOp<Boolean>(true) {
            @Override public Boolean op(GridCacheTxLocalAdapter<K, V> tx) throws GridException {
                return tx.putAllAsync(ctx, F.t(key, val), false, null, -1, ctx.noPeekArray()).get().success();
            }

            @Override public String toString() {
                return "putxIfAbsent [key=" + key + ", val=" + val + ']';
            }
        });
    }

    /** {@inheritDoc} */
    @Override public GridFuture<Boolean> putxIfAbsentAsync(final K key, final V val) {
        A.notNull(key, "key", val, "val");

        if (keyCheck)
            validateCacheKey(key);

        validateCacheValue(val);

        ctx.denyOnLocalRead();

        return asyncOp(new AsyncOp<Boolean>(key) {
            @Override public GridFuture<Boolean> op(GridCacheTxLocalAdapter<K, V> tx) {
                return tx.putAllAsync(ctx, F.t(key, val), false, null, -1, ctx.noPeekArray()).chain(
                    (GridClosure<GridFuture<GridCacheReturn<V>>, Boolean>)RET2FLAG);
            }

            @Override public String toString() {
                return "putxIfAbsentAsync [key=" + key + ", val=" + val + ']';
            }
        });
    }

    /** {@inheritDoc} */
    @Nullable
    @Override public V replace(final K key, final V val) throws GridException {
        A.notNull(key, "key", val, "val");

        if (keyCheck)
            validateCacheKey(key);

        validateCacheValue(val);

        ctx.denyOnLocalRead();

        return ctx.cloneOnFlag(syncOp(new SyncOp<V>(true) {
            @Override public V op(GridCacheTxLocalAdapter<K, V> tx) throws GridException {
                return tx.putAllAsync(ctx, F.t(key, val), true, null, -1, ctx.hasPeekArray()).get().value();
            }

            @Override public String toString() {
                return "replace [key=" + key + ", val=" + val + ']';
            }
        }));
    }

    /** {@inheritDoc} */
    @Override public GridFuture<V> replaceAsync(final K key, final V val) {
        A.notNull(key, "key", val, "val");

        if (keyCheck)
            validateCacheKey(key);

        validateCacheValue(val);

        ctx.denyOnLocalRead();

        return ctx.wrapClone(asyncOp(new AsyncOp<V>(key) {
            @Override public GridFuture<V> op(GridCacheTxLocalAdapter<K, V> tx) {
                return tx.putAllAsync(ctx, F.t(key, val), true, null, -1, ctx.hasPeekArray()).chain(
                    (GridClosure<GridFuture<GridCacheReturn<V>>, V>)RET2VAL);
            }

            @Override public String toString() {
                return "replaceAsync [key=" + key + ", val=" + val + ']';
            }
        }));
    }

    /** {@inheritDoc} */
    @Override public boolean replacex(final K key, final V val) throws GridException {
        A.notNull(key, "key", val, "val");

        if (keyCheck)
            validateCacheKey(key);

        validateCacheValue(val);

        ctx.denyOnLocalRead();

        return syncOp(new SyncOp<Boolean>(true) {
            @Override public Boolean op(GridCacheTxLocalAdapter<K, V> tx) throws GridException {
                return tx.putAllAsync(ctx, F.t(key, val), false, null, -1, ctx.hasPeekArray()).get().success();
            }

            @Override public String toString() {
                return "replacex [key=" + key + ", val=" + val + ']';
            }
        });
    }

    /** {@inheritDoc} */
    @Override public GridFuture<Boolean> replacexAsync(final K key, final V val) {
        A.notNull(key, "key", val, "val");

        if (keyCheck)
            validateCacheKey(key);

        validateCacheValue(val);

        ctx.denyOnLocalRead();

        return asyncOp(new AsyncOp<Boolean>(key) {
            @Override public GridFuture<Boolean> op(GridCacheTxLocalAdapter<K, V> tx) {
                return tx.putAllAsync(ctx, F.t(key, val), false, null, -1, ctx.hasPeekArray()).chain(
                    (GridClosure<GridFuture<GridCacheReturn<V>>, Boolean>)RET2FLAG);
            }

            @Override public String toString() {
                return "replacexAsync [key=" + key + ", val=" + val + ']';
            }
        });
    }

    /** {@inheritDoc} */
    @Override public boolean replace(final K key, final V oldVal, final V newVal) throws GridException {
        A.notNull(key, "key", oldVal, "oldVal", newVal, "newVal");

        if (keyCheck)
            validateCacheKey(key);

        validateCacheValue(oldVal);

        validateCacheValue(newVal);

        ctx.denyOnLocalRead();

        return syncOp(new SyncOp<Boolean>(true) {
            @Override public Boolean op(GridCacheTxLocalAdapter<K, V> tx) throws GridException {
                // Register before hiding in the filter.
                if (ctx.deploymentEnabled())
                    ctx.deploy().registerClass(oldVal);

                return tx.putAllAsync(ctx, F.t(key, newVal), false, null, -1, ctx.equalsPeekArray(oldVal)).get()
                    .success();
            }

            @Override public String toString() {
                return "replace [key=" + key + ", oldVal=" + oldVal + ", newVal=" + newVal + ']';
            }
        });
    }

    /** {@inheritDoc} */
    @Override public GridFuture<Boolean> replaceAsync(final K key, final V oldVal, final V newVal) {
        A.notNull(key, "key", oldVal, "oldVal", newVal, "newVal");

        if (keyCheck)
            validateCacheKey(key);

        validateCacheValue(oldVal);

        validateCacheValue(newVal);

        ctx.denyOnLocalRead();

        return asyncOp(new AsyncOp<Boolean>(key) {
            @Override public GridFuture<Boolean> op(GridCacheTxLocalAdapter<K, V> tx) {
                // Register before hiding in the filter.
                if (ctx.deploymentEnabled()) {
                    try {
                        ctx.deploy().registerClass(oldVal);
                    }
                    catch (GridException e) {
                        return new GridFinishedFuture<>(ctx.kernalContext(), e);
                    }
                }

                return tx.putAllAsync(ctx, F.t(key, newVal), false, null, -1, ctx.equalsPeekArray(oldVal)).chain(
                    (GridClosure<GridFuture<GridCacheReturn<V>>, Boolean>)RET2FLAG);
            }

            @Override public String toString() {
                return "replaceAsync [key=" + key + ", oldVal=" + oldVal + ", newVal=" + newVal + ']';
            }
        });
    }

    /** {@inheritDoc} */
    @Override public void putAll(@Nullable final Map<? extends K, ? extends V> m,
        final GridPredicate<GridCacheEntry<K, V>>[] filter) throws GridException {
        if (F.isEmpty(m))
            return;

        if (keyCheck)
            validateCacheKeys(m.keySet());

        validateCacheValues(m.values());

        ctx.denyOnLocalRead();

        syncOp(new SyncInOp(m.size() == 1) {
            @Override public void inOp(GridCacheTxLocalAdapter<K, V> tx) throws GridException {
                tx.putAllAsync(ctx, m, false, null, -1, filter).get();
            }

            @Override public String toString() {
                return "putAll [map=" + m + ", filter=" + Arrays.toString(filter) + ']';
            }
        });
    }

    /** {@inheritDoc} */
    @Override public void transformAll(@Nullable final Map<? extends K, ? extends GridClosure<V, V>> m)
        throws GridException {
        if (F.isEmpty(m))
            return;

        if (keyCheck)
            validateCacheKeys(m.keySet());

        ctx.denyOnLocalRead();

        syncOp(new SyncInOp(m.size() == 1) {
            @Override public void inOp(GridCacheTxLocalAdapter<K, V> tx) throws GridException {
                tx.transformAllAsync(ctx, m, false, null, -1).get();
            }

            @Override public String toString() {
                return "transformAll [map=" + m + ']';
            }
        });
    }

    /** {@inheritDoc} */
    @Override public void transformAll(@Nullable Set<? extends K> keys, final GridClosure<V, V> transformer)
        throws GridException {
        if (F.isEmpty(keys))
            return;

        // Reuse transformAll(Map), mapping all keys to a transformer closure.
        transformAll(F.viewAsMap(keys, new C1<K, GridClosure<V, V>>() {
            @Override public GridClosure<V, V> apply(K k) {
                return transformer;
            }
        }));
    }

    /** {@inheritDoc} */
    @Override public GridFuture<?> putAllAsync(final Map<? extends K, ? extends V> m,
        @Nullable final GridPredicate<GridCacheEntry<K, V>>... filter) {
        if (F.isEmpty(m))
            return new GridFinishedFuture<Object>(ctx.kernalContext());

        if (keyCheck)
            validateCacheKeys(m.keySet());

        validateCacheValues(m.values());

        ctx.denyOnLocalRead();

        return asyncOp(new AsyncInOp(m.keySet()) {
            @Override public GridFuture<?> inOp(GridCacheTxLocalAdapter<K, V> tx) {
                return tx.putAllAsync(ctx, m, false, null, -1, filter);
            }

            @Override public String toString() {
                return "putAllAsync [map=" + m + ", filter=" + Arrays.toString(filter) + ']';
            }
        });
    }

    /** {@inheritDoc} */
    @Override public GridFuture<?> transformAllAsync(@Nullable final Map<? extends K, ? extends GridClosure<V, V>> m) {
        if (F.isEmpty(m))
            return new GridFinishedFuture<>(ctx.kernalContext());

        if (keyCheck)
            validateCacheKeys(m.keySet());

        ctx.denyOnLocalRead();

        return asyncOp(new AsyncInOp(m.keySet()) {
            @Override public GridFuture<?> inOp(GridCacheTxLocalAdapter<K, V> tx) {
                return tx.transformAllAsync(ctx, m, false, null, -1);
            }

            @Override public String toString() {
                return "transformAllAsync [map=" + m + ']';
            }
        });
    }

    /** {@inheritDoc} */
    @Override public GridFuture<?> transformAllAsync(@Nullable Set<? extends K> keys,
        final GridClosure<V, V> transformer) throws GridException {
        if (F.isEmpty(keys))
            return new GridFinishedFuture<>(ctx.kernalContext());

        // Reuse transformAllAsync(Map), mapping all keys to a transformer closure.
        return transformAllAsync(F.viewAsMap(keys, new C1<K, GridClosure<V, V>>() {
            @Override public GridClosure<V, V> apply(K k) {
                return transformer;
            }
        }));
    }

    /** {@inheritDoc} */
    @Nullable @Override public V remove(K key, GridPredicate<GridCacheEntry<K, V>>[] filter)
        throws GridException {
        return remove(key, null, filter);
    }

    /** {@inheritDoc} */
    @Override public V remove(final K key, @Nullable final GridCacheEntryEx<K, V> entry,
        @Nullable final GridPredicate<GridCacheEntry<K, V>>... filter) throws GridException {
        ctx.denyOnLocalRead();

        A.notNull(key, "key");

        if (keyCheck)
            validateCacheKey(key);

        return ctx.cloneOnFlag(syncOp(new SyncOp<V>(true) {
            @Override public V op(GridCacheTxLocalAdapter<K, V> tx) throws GridException {
                V ret = tx.removeAllAsync(ctx, Collections.singletonList(key), entry, true, filter).get().value();

                if (ctx.config().getInterceptor() != null)
                    return (V)ctx.config().getInterceptor().onBeforeRemove(key, ret).get2();

                return ret;
            }

            @Override public String toString() {
                return "remove [key=" + key + ", filter=" + Arrays.toString(filter) + ']';
            }
        }));
    }

    /** {@inheritDoc} */
    @Override public GridFuture<V> removeAsync(K key, GridPredicate<GridCacheEntry<K, V>>... filter) {
        return removeAsync(key, null, filter);
    }

    /** {@inheritDoc} */
    @Override public GridFuture<V> removeAsync(final K key, @Nullable final GridCacheEntryEx<K, V> entry,
        @Nullable final GridPredicate<GridCacheEntry<K, V>>... filter) {
        ctx.denyOnLocalRead();

        A.notNull(key, "key");

        if (keyCheck)
            validateCacheKey(key);

        return ctx.wrapClone(asyncOp(new AsyncOp<V>(key) {
            @Override public GridFuture<V> op(GridCacheTxLocalAdapter<K, V> tx) {
                // TODO should we invoke interceptor here?
                return tx.removeAllAsync(ctx, Collections.singletonList(key), null, true, filter)
                    .chain((GridClosure<GridFuture<GridCacheReturn<V>>, V>) RET2VAL);
            }

            @Override public String toString() {
                return "removeAsync [key=" + key + ", filter=" + Arrays.toString(filter) + ']';
            }
        }));
    }

    /** {@inheritDoc} */
    @Override public void removeAll(@Nullable final Collection<? extends K> keys,
        final GridPredicate<GridCacheEntry<K, V>>... filter) throws GridException {
        ctx.denyOnLocalRead();

        if (F.isEmpty(keys))
            return;

        if (keyCheck)
            validateCacheKeys(keys);

        Collection<K> pKeys = null;

        if (ctx.portableEnabled()) {
            pKeys = new ArrayList<>(keys.size());

            for (K key : keys)
                pKeys.add((K)ctx.marshalToPortable(key));
        }

        final Collection<K> pKeys0 = pKeys;

        syncOp(new SyncInOp(keys.size() == 1) {
            @Override public void inOp(GridCacheTxLocalAdapter<K, V> tx) throws GridException {
                tx.removeAllAsync(ctx, pKeys0 != null ? pKeys0 : keys, null, false, filter).get();
            }

            @Override public String toString() {
                return "removeAll [keys=" + keys + ", filter=" + Arrays.toString(filter) + ']';
            }
        });
    }

    /** {@inheritDoc} */
    @Override public GridFuture<?> removeAllAsync(@Nullable final Collection<? extends K> keys,
        final GridPredicate<GridCacheEntry<K, V>>... filter) {
        if (F.isEmpty(keys))
            return new GridFinishedFuture<Object>(ctx.kernalContext());

        if (keyCheck)
            validateCacheKeys(keys);

        ctx.denyOnLocalRead();

        return asyncOp(new AsyncInOp(keys) {
            @Override public GridFuture<?> inOp(GridCacheTxLocalAdapter<K, V> tx) {
                return tx.removeAllAsync(ctx, keys, null, false, filter);
            }

            @Override public String toString() {
                return "removeAllAsync [keys=" + keys + ", filter=" + Arrays.toString(filter) + ']';
            }
        });
    }

    /** {@inheritDoc} */
    @Override public boolean removex(final K key, final GridPredicate<GridCacheEntry<K, V>>... filter)
        throws GridException {
        return removex(key, null, filter);
    }

    /** {@inheritDoc} */
    @Override public boolean removex(final K key, @Nullable final GridCacheEntryEx<K, V> entry,
        @Nullable final GridPredicate<GridCacheEntry<K, V>>... filter) throws GridException {
        ctx.denyOnLocalRead();

        A.notNull(key, "key");

        if (keyCheck)
            validateCacheKey(key);

        return syncOp(new SyncOp<Boolean>(true) {
            @Override public Boolean op(GridCacheTxLocalAdapter<K, V> tx) throws GridException {
                return tx.removeAllAsync(ctx, Collections.singletonList(key), entry, false, filter).get().success();
            }

            @Override public String toString() {
                return "removex [key=" + key + ", filter=" + Arrays.toString(filter) + ']';
            }
        });
    }

    /** {@inheritDoc} */
    @Override public GridFuture<Boolean> removexAsync(K key, GridPredicate<GridCacheEntry<K, V>>... filter) {
        return removexAsync(key, null, filter);
    }

    /** {@inheritDoc} */
    @Override public GridFuture<Boolean> removexAsync(final K key, @Nullable final GridCacheEntryEx<K, V> entry,
        @Nullable final GridPredicate<GridCacheEntry<K, V>>... filter) {
        ctx.denyOnLocalRead();

        A.notNull(key, "key");

        if (keyCheck)
            validateCacheKey(key);

        return asyncOp(new AsyncOp<Boolean>(key) {
            @Override public GridFuture<Boolean> op(GridCacheTxLocalAdapter<K, V> tx) {
                return tx.removeAllAsync(ctx, Collections.singletonList(key), entry, false, filter).chain(
                    (GridClosure<GridFuture<GridCacheReturn<V>>, Boolean>)RET2FLAG);
            }

            @Override public String toString() {
                return "removeAsync [key=" + key + ", filter=" + Arrays.toString(filter) + ']';
            }
        });
    }

    /** {@inheritDoc} */
    @Override public GridCacheReturn<V> removex(final K key, final V val) throws GridException {
        ctx.denyOnLocalRead();

        A.notNull(key, "key", val, "val");

        if (keyCheck)
            validateCacheKey(key);

        return syncOp(new SyncOp<GridCacheReturn<V>>(true) {
            @Override public GridCacheReturn<V> op(GridCacheTxLocalAdapter<K, V> tx) throws GridException {
                // Register before hiding in the filter.
                if (ctx.deploymentEnabled())
                    ctx.deploy().registerClass(val);

                return tx.removeAllAsync(ctx, Collections.singletonList(key), null, true,
                    ctx.vararg(F.<K, V>cacheContainsPeek(val))).get();
            }

            @Override public String toString() {
                return "remove [key=" + key + ", val=" + val + ']';
            }
        });
    }

    /** {@inheritDoc} */
    @Override public void removeAllDr(final Map<? extends K, GridCacheVersion> drMap) throws GridException {
        ctx.denyOnLocalRead();

        if (F.isEmpty(drMap))
            return;

        ctx.dr().onReceiveCacheEntriesReceived(drMap.size());

        syncOp(new SyncInOp(false) {
            @Override public void inOp(GridCacheTxLocalAdapter<K, V> tx) throws GridException {
                tx.removeAllDrAsync(ctx, drMap).get();
            }

            @Override public String toString() {
                return "removeAllDr [drMap=" + drMap + ']';
            }
        });
    }

    /** {@inheritDoc} */
    @Override public GridFuture<?> removeAllDrAsync(final Map<? extends K, GridCacheVersion> drMap)
        throws GridException {
        ctx.denyOnLocalRead();

        if (F.isEmpty(drMap))
            return new GridFinishedFuture<Object>(ctx.kernalContext());

        ctx.dr().onReceiveCacheEntriesReceived(drMap.size());

        return asyncOp(new AsyncInOp(drMap.keySet()) {
            @Override public GridFuture<?> inOp(GridCacheTxLocalAdapter<K, V> tx) {
                return tx.removeAllDrAsync(ctx, drMap);
            }

            @Override public String toString() {
                return "removeAllDrASync [drMap=" + drMap + ']';
            }
        });
    }

    /** {@inheritDoc} */
    @Override public GridCacheReturn<V> replacex(final K key, final V oldVal, final V newVal) throws GridException {
        A.notNull(key, "key", oldVal, "oldVal", newVal, "newVal");

        if (keyCheck)
            validateCacheKey(key);

        ctx.denyOnLocalRead();

        return syncOp(new SyncOp<GridCacheReturn<V>>(true) {
            @Override public GridCacheReturn<V> op(GridCacheTxLocalAdapter<K, V> tx) throws GridException {
                // Register before hiding in the filter.
                if (ctx.deploymentEnabled())
                    ctx.deploy().registerClass(oldVal);

                return tx.putAllAsync(ctx, F.t(key, newVal), true, null, -1, ctx.equalsPeekArray(oldVal)).get();
            }

            @Override public String toString() {
                return "replace [key=" + key + ", oldVal=" + oldVal + ", newVal=" + newVal + ']';
            }
        });
    }

    /** {@inheritDoc} */
    @Override public GridFuture<GridCacheReturn<V>> removexAsync(final K key, final V val) {
        ctx.denyOnLocalRead();

        A.notNull(key, "key", val, "val");

        if (keyCheck)
            validateCacheKey(key);

        return asyncOp(new AsyncOp<GridCacheReturn<V>>(key) {
            @Override public GridFuture<GridCacheReturn<V>> op(GridCacheTxLocalAdapter<K, V> tx) {
                // Register before hiding in the filter.
                try {
                    if (ctx.deploymentEnabled())
                        ctx.deploy().registerClass(val);
                }
                catch (GridException e) {
                    return new GridFinishedFuture<>(ctx.kernalContext(), e);
                }

                return tx.removeAllAsync(ctx, Collections.singletonList(key), null, true,
                    ctx.vararg(F.<K, V>cacheContainsPeek(val)));
            }

            @Override public String toString() {
                return "removeAsync [key=" + key + ", val=" + val + ']';
            }
        });
    }

    /** {@inheritDoc} */
    @Override public GridFuture<GridCacheReturn<V>> replacexAsync(final K key, final V oldVal, final V newVal) {
        A.notNull(key, "key", oldVal, "oldVal", newVal, "newVal");

        if (keyCheck)
            validateCacheKey(key);

        ctx.denyOnLocalRead();

        return asyncOp(new AsyncOp<GridCacheReturn<V>>(key) {
            @Override public GridFuture<GridCacheReturn<V>> op(GridCacheTxLocalAdapter<K, V> tx) {
                // Register before hiding in the filter.
                try {
                    if (ctx.deploymentEnabled())
                        ctx.deploy().registerClass(oldVal);
                }
                catch (GridException e) {
                    return new GridFinishedFuture<>(ctx.kernalContext(), e);
                }

                return tx.putAllAsync(ctx, F.t(key, newVal), true, null, -1, ctx.equalsPeekArray(oldVal));
            }

            @Override public String toString() {
                return "replaceAsync [key=" + key + ", oldVal=" + oldVal + ", newVal=" + newVal + ']';
            }
        });
    }

    /** {@inheritDoc} */
    @Override public boolean remove(final K key, final V val) throws GridException {
        ctx.denyOnLocalRead();

        A.notNull(key, "key", val, "val");

        if (keyCheck)
            validateCacheKey(key);

        validateCacheValue(val);

        return syncOp(new SyncOp<Boolean>(true) {
            @Override public Boolean op(GridCacheTxLocalAdapter<K, V> tx) throws GridException {
                // Register before hiding in the filter.
                if (ctx.deploymentEnabled())
                    ctx.deploy().registerClass(val);

                K key0 = key;

                if (ctx.portableEnabled())
                    key0 = (K)ctx.marshalToPortable(key);

                return tx.removeAllAsync(ctx, Collections.singletonList(key0), null, false,
                    ctx.vararg(F.<K, V>cacheContainsPeek(val))).get().success();
            }

            @Override public String toString() {
                return "remove [key=" + key + ", val=" + val + ']';
            }
        });
    }

    /** {@inheritDoc} */
    @Override public GridFuture<Boolean> removeAsync(final K key, final V val) {
        ctx.denyOnLocalRead();

        A.notNull(key, "key", val, "val");

        if (keyCheck)
            validateCacheKey(key);

        validateCacheValue(val);

        return asyncOp(new AsyncOp<Boolean>(key) {
            @Override public GridFuture<Boolean> op(GridCacheTxLocalAdapter<K, V> tx) {
                // Register before hiding in the filter.
                if (ctx.deploymentEnabled()) {
                    try {
                        ctx.deploy().registerClass(val);
                    }
                    catch (GridException e) {
                        return new GridFinishedFuture<>(ctx.kernalContext(), e);
                    }
                }

                K key0 = key;

                if (ctx.portableEnabled()) {
                    try {
                        key0 = (K)ctx.marshalToPortable(key);
                    }
                    catch (GridPortableException e) {
                        return new GridFinishedFuture<>(ctx.kernalContext(), e);
                    }
                }

                return tx.removeAllAsync(ctx, Collections.singletonList(key0), null, false,
                    ctx.vararg(F.<K, V>cacheContainsPeek(val))).chain(
                    (GridClosure<GridFuture<GridCacheReturn<V>>, Boolean>)RET2FLAG);
            }

            @Override public String toString() {
                return "removeAsync [key=" + key + ", val=" + val + ']';
            }
        });
    }

    /** {@inheritDoc} */
    @Override public void removeAll(GridPredicate<GridCacheEntry<K, V>>... filter) throws GridException {
        ctx.denyOnLocalRead();

        if (F.isEmptyOrNulls(filter))
            filter = ctx.trueArray();

        final GridPredicate<GridCacheEntry<K, V>>[] p = filter;

        syncOp(new SyncInOp(false) {
            @Override public void inOp(GridCacheTxLocalAdapter<K, V> tx) throws GridException {
                tx.removeAllAsync(ctx, keySet(p), null, false, null).get();
            }

            @Override public String toString() {
                return "removeAll [filter=" + Arrays.toString(p) + ']';
            }
        });
    }

    /** {@inheritDoc} */
    @Override public GridFuture<?> removeAllAsync(final GridPredicate<GridCacheEntry<K, V>>... filter) {
        ctx.denyOnLocalRead();

        final Set<? extends K> keys = keySet(filter);

        return asyncOp(new AsyncInOp(keys) {
            @Override public GridFuture<?> inOp(GridCacheTxLocalAdapter<K, V> tx) {
                return tx.removeAllAsync(ctx, keys, null, false, null);
            }

            @Override public String toString() {
                return "removeAllAsync [filter=" + Arrays.toString(filter) + ']';
            }
        });
    }

    /** {@inheritDoc} */
    @Override public GridCacheMetrics metrics() {
        return GridCacheMetricsAdapter.copyOf(metrics);
    }

    /**
     * @return Metrics.
     */
    public GridCacheMetricsAdapter metrics0() {
        return metrics;
    }

    /** {@inheritDoc} */
    @Nullable @Override public GridCacheTx tx() {
        GridCacheTxAdapter<K, V> tx = ctx.tm().threadLocalTx();

        return tx == null ? null : new GridCacheTxProxyImpl<>(tx, ctx.shared());
    }

    /** {@inheritDoc} */
    @Override public boolean lock(K key, long timeout,
        @Nullable GridPredicate<GridCacheEntry<K, V>>... filter) throws GridException {
        A.notNull(key, "key");

        return lockAll(Collections.singletonList(key), timeout, filter);
    }

    /** {@inheritDoc} */
    @Override public boolean lockAll(@Nullable Collection<? extends K> keys, long timeout,
        @Nullable GridPredicate<GridCacheEntry<K, V>>... filter) throws GridException {
        if (F.isEmpty(keys))
            return true;

        if (keyCheck)
            validateCacheKeys(keys);

        return lockAllAsync(keys, timeout, filter).get();
    }

    /** {@inheritDoc} */
    @Override public GridFuture<Boolean> lockAsync(K key, long timeout,
        @Nullable GridPredicate<GridCacheEntry<K, V>>... filter) {
        A.notNull(key, "key");

        if (keyCheck)
            validateCacheKey(key);

        return lockAllAsync(Collections.singletonList(key), timeout, filter);
    }

    /** {@inheritDoc} */
    @Override public void unlock(K key, GridPredicate<GridCacheEntry<K, V>>... filter)
        throws GridException {
        A.notNull(key, "key");

        if (keyCheck)
            validateCacheKey(key);

        unlockAll(Collections.singletonList(key), filter);
    }

    /** {@inheritDoc} */
    @Override public boolean isLocked(K key) {
        A.notNull(key, "key");

        if (keyCheck)
            validateCacheKey(key);

        while (true) {
            try {
                GridCacheEntryEx<K, V> entry = peekEx(key);

                return entry != null && entry.lockedByAny();
            }
            catch (GridCacheEntryRemovedException ignore) {
                // No-op.
            }
        }
    }

    /** {@inheritDoc} */
    @Override public boolean isLockedByThread(K key) {
        A.notNull(key, "key");

        if (keyCheck)
            validateCacheKey(key);

        GridCacheEntryEx<K, V> entry = peekEx(key);

        return entry != null && entry.wrap(false).isLockedByThread();
    }

    /** {@inheritDoc} */
    @Override public GridCacheTx txStart() throws IllegalStateException {
        GridTransactionsConfiguration cfg = ctx.gridConfig().getTransactionsConfiguration();

        return txStart(cfg.getDefaultTxConcurrency(), cfg.getDefaultTxIsolation());
    }

    /** {@inheritDoc} */
    @Override public GridCacheTx txStart(GridCacheTxConcurrency concurrency, GridCacheTxIsolation isolation) {
        A.notNull(concurrency, "concurrency");
        A.notNull(isolation, "isolation");

        GridTransactionsConfiguration cfg = ctx.gridConfig().getTransactionsConfiguration();

        return txStart(
            concurrency,
            isolation,
            cfg.getDefaultTxTimeout(),
            0
        );
    }

    /** {@inheritDoc} */
    @Override public GridCacheTx txStart(GridCacheTxConcurrency concurrency,
        GridCacheTxIsolation isolation, long timeout, int txSize) throws IllegalStateException {
        A.notNull(concurrency, "concurrency");
        A.notNull(isolation, "isolation");
        A.ensure(timeout >= 0, "timeout cannot be negative");
        A.ensure(txSize >= 0, "transaction size cannot be negative");

        GridTransactionsConfiguration cfg = ctx.gridConfig().getTransactionsConfiguration();

        if (!cfg.isTxSerializableEnabled() && isolation == SERIALIZABLE)
            throw new IllegalArgumentException("SERIALIZABLE isolation level is disabled (to enable change " +
                "'txSerializableEnabled' configuration property)");

        GridCacheTxEx<K, V> tx = (GridCacheTxEx<K, V>)ctx.tm().userTx();

        if (tx != null)
            throw new IllegalStateException("Failed to start new transaction " +
                "(current thread already has a transaction): " + tx);

        tx = ctx.tm().newTx(
            false,
            false,
            concurrency,
            isolation,
            timeout,
            txSize,
            /** group lock keys */null,
            /** partition lock */false
        );

        assert tx != null;

        // Wrap into proxy.
        return new GridCacheTxProxyImpl<>(tx, ctx.shared());
    }

    /** {@inheritDoc} */
    @Override public GridCacheTx txStartAffinity(Object affinityKey, GridCacheTxConcurrency concurrency,
        GridCacheTxIsolation isolation, long timeout, int txSize) throws IllegalStateException, GridException {
        return txStartGroupLock(ctx.txKey((K)affinityKey), concurrency, isolation, false, timeout, txSize);
    }

    /** {@inheritDoc} */
    @Override public GridCacheTx txStartPartition(int partId, GridCacheTxConcurrency concurrency,
        GridCacheTxIsolation isolation, long timeout, int txSize) throws IllegalStateException, GridException {
        Object grpLockKey = ctx.affinity().partitionAffinityKey(partId);

        return txStartGroupLock(ctx.txKey((K)grpLockKey), concurrency, isolation, true, timeout, txSize);
    }

    /**
     * Internal method to start group-lock transaction.
     *
     * @param grpLockKey Group lock key.
     * @param concurrency Transaction concurrency control.
     * @param isolation Transaction isolation level.
     * @param partLock {@code True} if this is a partition-lock transaction. In this case {@code grpLockKey}
     *      should be a unique partition-specific key.
     * @param timeout Tx timeout.
     * @param txSize Expected transaction size.
     * @return Started transaction.
     * @throws IllegalStateException If other transaction was already started.
     * @throws GridException In case of error.
     */
    @SuppressWarnings("unchecked")
    private GridCacheTx txStartGroupLock(GridCacheTxKey grpLockKey, GridCacheTxConcurrency concurrency,
        GridCacheTxIsolation isolation, boolean partLock, long timeout, int txSize)
        throws IllegalStateException, GridException {
        GridCacheTx tx = ctx.tm().userTx();

        if (tx != null)
            throw new IllegalStateException("Failed to start new transaction " +
                "(current thread already has a transaction): " + tx);

        GridCacheTxLocalEx<K, V> tx0 = ctx.tm().newTx(
            false,
            false,
            concurrency,
            isolation,
            timeout,
            txSize,
            grpLockKey,
            partLock
        );

        assert tx0 != null;

        GridFuture<?> lockFut = tx0.groupLockAsync(ctx, (Collection)F.asList(grpLockKey));

        try {
            lockFut.get();
        }
        catch (GridException e) {
            tx0.rollback();

            throw e;
        }

        // Wrap into proxy.
        return new GridCacheTxProxyImpl<>(tx0, ctx.shared());
    }

    /** {@inheritDoc} */
    @Override public long overflowSize() throws GridException {
        return ctx.swap().swapSize();
    }

    /** {@inheritDoc} */
    @Override public ConcurrentMap<K, V> toMap() {
        return new GridCacheMapAdapter<>(this);
    }

    /**
     * Checks if cache is working in JTA transaction and enlist cache as XAResource if necessary.
     *
     * @throws GridException In case of error.
     */
    protected void checkJta() throws GridException {
        ctx.jta().checkJta();
    }

    /** {@inheritDoc} */
    @Override public void txSynchronize(GridCacheTxSynchronization syncs) {
        ctx.tm().addSynchronizations(syncs);
    }

    /** {@inheritDoc} */
    @Override public void txUnsynchronize(GridCacheTxSynchronization syncs) {
        ctx.tm().removeSynchronizations(syncs);
    }

    /** {@inheritDoc} */
    @Override public Collection<GridCacheTxSynchronization> txSynchronizations() {
        return ctx.tm().synchronizations();
    }

    /** {@inheritDoc} */
    @Override public void loadCache(final GridBiPredicate<K, V> p, final long ttl, Object[] args) throws GridException {
        final boolean replicate = ctx.isDrEnabled();
        final long topVer = ctx.affinity().affinityTopologyVersion();

        if (ctx.store().isLocalStore()) {
            try (final GridDataLoader<K, V> ldr = ctx.kernalContext().<K, V>dataLoad().dataLoader(ctx.namex(), false)) {
                ldr.updater(new GridDrDataLoadCacheUpdater<K, V>());

                final Collection<Map.Entry<K, V>> col = new ArrayList<>(ldr.perNodeBufferSize());

                ctx.store().loadCache(new CIX3<K, V, GridCacheVersion>() {
                    @Override public void applyx(K key, V val, GridCacheVersion ver) throws GridException {
                        assert ver != null;

                        if (p != null && !p.apply(key, val))
                            return;

                        if (ctx.portableEnabled()) {
                            key = (K)ctx.marshalToPortable(key);
                            val = (V)ctx.marshalToPortable(val);
                        }

                        GridRawVersionedEntry<K, V> e = new GridRawVersionedEntry<>(key, null, val, null, ttl, 0, ver);

                        e.marshal(ctx.marshaller());

                        col.add(e);

                        if (col.size() == ldr.perNodeBufferSize()) {
                            ldr.addData(col);

                            col.clear();
                        }
                    }
                }, args);

                if (!col.isEmpty())
                    ldr.addData(col);
            }
        }
        else {
            // Version for all loaded entries.
            final GridCacheVersion ver0 = ctx.versions().nextForLoad();

            ctx.store().loadCache(new CIX3<K, V, GridCacheVersion>() {
                @Override public void applyx(K key, V val, @Nullable GridCacheVersion ver)
                    throws GridPortableException {
                    assert ver == null;

                    if (p != null && !p.apply(key, val))
                        return;

                    if (ctx.portableEnabled()) {
                        key = (K)ctx.marshalToPortable(key);
                        val = (V)ctx.marshalToPortable(val);
                    }

                    GridCacheEntryEx<K, V> entry = entryEx(key, false);

                    try {
                        entry.initialValue(val, null, ver0, ttl, -1, false, topVer, replicate ? DR_LOAD : DR_NONE);
                    }
                    catch (GridException e) {
                        throw new GridRuntimeException("Failed to put cache value: " + entry, e);
                    }
                    catch (GridCacheEntryRemovedException ignore) {
                        if (log.isDebugEnabled())
                            log.debug("Got removed entry during loadCache (will ignore): " + entry);
                    }
                    finally {
                        ctx.evicts().touch(entry, topVer);
                    }

                    CU.unwindEvicts(ctx);
                }
            }, args);
        }
    }

    /** {@inheritDoc} */
    @Override public GridFuture<?> loadCacheAsync(final GridBiPredicate<K, V> p, final long ttl, final Object[] args) {
        return ctx.closures().callLocalSafe(
            ctx.projectSafe(new Callable<Object>() {
                @Nullable
                @Override public Object call() throws GridException {
                    loadCache(p, ttl, args);

                    return null;
                }
            }), true);
    }

    /** {@inheritDoc} */
    @Nullable @Override public GridCacheEntry<K, V> randomEntry() {
        GridCacheMapEntry<K, V> e = map.randomEntry();

        return e == null || e.obsolete() ? null : e.wrap(true);
    }

    /** {@inheritDoc} */
    @Override public int size() {
        return map.publicSize();
    }

    /** {@inheritDoc} */
    @Override public int globalSize() throws GridException {
        return globalSize(false);
    }

    /** {@inheritDoc} */
    @Override public int nearSize() {
        return 0;
    }

    /** {@inheritDoc} */
    @Override public int primarySize() {
        return map.publicSize();
    }

    /** {@inheritDoc} */
    @Override public int globalPrimarySize() throws GridException {
        return globalSize(true);
    }

    /** {@inheritDoc} */
    @Override public String toString() {
        return S.toString(GridCacheAdapter.class, this, "name", name(), "size", size());
    }

    /** {@inheritDoc} */
    @Override public Iterator<GridCacheEntry<K, V>> iterator() {
        return entrySet().iterator();
    }

    /** {@inheritDoc} */
    @Nullable @Override public V promote(K key) throws GridException {
        return promote(key, true);
    }

    /**
     * @param key Key.
     * @param deserializePortable Deserialize portable flag.
     * @return Value.
     * @throws GridException If failed.
     */
    @SuppressWarnings("IfMayBeConditional")
    @Nullable public V promote(K key, boolean deserializePortable) throws GridException {
        ctx.denyOnFlags(F.asList(READ, SKIP_SWAP));

        A.notNull(key, "key");

        if (keyCheck)
            validateCacheKey(key);

        GridCacheSwapEntry<V> unswapped = ctx.swap().readAndRemove(key);

        if (unswapped == null)
            return null;

        GridCacheEntryEx<K, V> entry = entryEx(key);

        try {
            if (!entry.initialValue(key, unswapped))
                return null;
        }
        catch (GridCacheEntryRemovedException ignored) {
            if (log.isDebugEnabled())
                log.debug("Entry has been concurrently removed.");

            return null;
        }

        V val = unswapped.value();

        if (ctx.portableEnabled() && deserializePortable && val instanceof GridPortableObject)
            return (V)((GridPortableObject)val).deserialize();
        else
            return ctx.cloneOnFlag(val);
    }

    /** {@inheritDoc} */
    @Override public void promoteAll(@Nullable Collection<? extends K> keys) throws GridException {
        ctx.denyOnFlags(F.asList(READ, SKIP_SWAP));

        if (F.isEmpty(keys))
            return;

        if (keyCheck)
            validateCacheKeys(keys);

        Collection<K> unswap = new ArrayList<>(keys.size());

        for (K key : keys) {
            // Do not look up in swap for existing entries.
            GridCacheEntryEx<K, V> entry = peekEx(key);

            try {
                if (entry == null || entry.obsolete() || entry.isNewLocked())
                    unswap.add(key);
            }
            catch (GridCacheEntryRemovedException ignored) {
                // No-op.
            }
        }

        Collection<GridCacheBatchSwapEntry<K, V>> swapped = ctx.swap().readAndRemove(unswap);

        for (GridCacheBatchSwapEntry<K, V> swapEntry : swapped) {
            K key = swapEntry.key();

            GridCacheEntryEx<K, V> entry = entryEx(key);

            try {
                entry.initialValue(key, swapEntry);
            }
            catch (GridCacheEntryRemovedException ignored) {
                if (log.isDebugEnabled())
                    log.debug("Entry has been concurrently removed.");
            }
        }
    }

    /** {@inheritDoc} */
    @Override public Iterator<Map.Entry<K, V>> swapIterator() throws GridException {
        ctx.denyOnFlags(F.asList(SKIP_SWAP));

        return ctx.swap().lazySwapIterator();
    }

    /** {@inheritDoc} */
    @Override public Iterator<Map.Entry<K, V>> offHeapIterator() throws GridException {
        return ctx.swap().lazyOffHeapIterator();
    }

    /** {@inheritDoc} */
    @Override public long offHeapEntriesCount() {
        return ctx.swap().offHeapEntriesCount();
    }

    /** {@inheritDoc} */
    @Override public long offHeapAllocatedSize() {
        return ctx.swap().offHeapAllocatedSize();
    }

    /** {@inheritDoc} */
    @Override public long swapSize() throws GridException {
        return ctx.swap().swapSize();
    }

    /** {@inheritDoc} */
    @Override public long swapKeys() throws GridException {
        return ctx.swap().swapKeys();
    }

    /**
     * Asynchronously commits transaction after all previous asynchronous operations are completed.
     *
     * @param tx Transaction to commit.
     * @return Transaction commit future.
     */
    @SuppressWarnings("unchecked")
    public GridFuture<GridCacheTx> commitTxAsync(final GridCacheTx tx) {
        FutureHolder holder = lastFut.get();

        holder.lock();

        try {
            GridFuture fut = holder.future();

            if (fut != null && !fut.isDone()) {
                GridFuture<GridCacheTx> f = new GridEmbeddedFuture<>(fut,
                    new C2<Object, Exception, GridFuture<GridCacheTx>>() {
                        @Override public GridFuture<GridCacheTx> apply(Object o, Exception e) {
                            return tx.commitAsync();
                        }
                    }, ctx.kernalContext());

                saveFuture(holder, f);

                return f;
            }

            GridFuture<GridCacheTx> f = tx.commitAsync();

            saveFuture(holder, f);

            ctx.tm().txContextReset();

            return f;
        }
        finally {
            holder.unlock();
        }
    }

    /**
     * Synchronously commits transaction after all previous asynchronous operations are completed.
     *
     * @param tx Transaction to commit.
     * @throws GridException If commit failed.
     */
    void commitTx(GridCacheTx tx) throws GridException {
        awaitLastFut();

        tx.commit();
    }

    /**
     * Synchronously rolls back transaction after all previous asynchronous operations are completed.
     *
     * @param tx Transaction to commit.
     * @throws GridException If commit failed.
     */
    void rollbackTx(GridCacheTx tx) throws GridException {
        awaitLastFut();

        tx.rollback();
    }

    /**
     * Synchronously ends transaction after all previous asynchronous operations are completed.
     *
     * @param tx Transaction to commit.
     * @throws GridException If commit failed.
     */
    void endTx(GridCacheTx tx) throws GridException {
        awaitLastFut();

        tx.close();
    }

    /**
     * Awaits for previous async operation to be completed.
     */
    @SuppressWarnings("unchecked")
    public void awaitLastFut() {
        FutureHolder holder = lastFut.get();

        GridFuture fut = holder.future();

        if (fut != null && !fut.isDone()) {
            try {
                // Ignore any exception from previous async operation as it should be handled by user.
                fut.get();
            }
            catch (GridException ignored) {
                // No-op.
            }
        }
    }

    /**
     * Gets cache global size (with or without backups).
     *
     * @param primaryOnly {@code True} if only primary sizes should be included.
     * @return Global size.
     * @throws GridException If internal task execution failed.
     */
    private int globalSize(boolean primaryOnly) throws GridException {
        try {
            // Send job to remote nodes only.
            Collection<GridNode> nodes = ctx.grid().forCache(name()).forRemotes().nodes();

            GridFuture<Collection<Integer>> fut = null;

            if (!nodes.isEmpty()) {
                ctx.kernalContext().task().setThreadContext(TC_TIMEOUT, gridCfg.getNetworkTimeout());

                fut = ctx.closures().broadcastNoFailover(new GlobalSizeCallable(name(), primaryOnly), null, nodes);
            }

            // Get local value.
            int globalSize = primaryOnly ? primarySize() : size();

            if (fut != null) {
                for (Integer i : fut.get())
                    globalSize += i;
            }

            return globalSize;
        }
        catch (GridEmptyProjectionException ignore) {
            if (log.isDebugEnabled())
                log.debug("All remote nodes left while cache clear [cacheName=" + name() + "]");

            return primaryOnly ? primarySize() : size();
        }
        catch (GridComputeTaskTimeoutException e) {
            U.warn(log, "Timed out waiting for remote nodes to finish cache clear (consider increasing " +
                "'networkTimeout' configuration property) [cacheName=" + name() + "]");

            throw e;
        }
    }

    /**
     * @param op Cache operation.
     * @param <T> Return type.
     * @return Operation result.
     * @throws GridException If operation failed.
     */
    @SuppressWarnings({"TypeMayBeWeakened", "ErrorNotRethrown", "AssignmentToCatchBlockParameter"})
    @Nullable private <T> T syncOp(SyncOp<T> op) throws GridException {
        checkJta();

        awaitLastFut();

        GridCacheTxLocalAdapter<K, V> tx = ctx.tm().threadLocalTx();

        if (tx == null || tx.implicit()) {
            GridTransactionsConfiguration tCfg = ctx.gridConfig().getTransactionsConfiguration();

            tx = ctx.tm().newTx(
                true,
                op.single(),
                PESSIMISTIC,
                READ_COMMITTED,
                tCfg.getDefaultTxTimeout(),
                0,
                /** group lock keys */null,
                /** partition lock */false
            );

            assert tx != null;

            try {
                T t = op.op(tx);

                assert tx.done() : "Transaction is not done: " + tx;

                return t;
            }
            catch (GridInterruptedException | GridCacheTxHeuristicException | GridCacheTxRollbackException e) {
                throw e;
            }
            catch (GridException e) {
                try {
                    tx.rollback();

                    e = new GridCacheTxRollbackException("Transaction has been rolled back: " +
                        tx.xid(), e);
                }
                catch (GridException | AssertionError | RuntimeException e1) {
                    U.error(log, "Failed to rollback transaction (cache may contain stale locks): " + tx, e1);

                    U.addLastCause(e, e1, log);
                }

                throw e;
            }
            finally {
                ctx.tm().txContextReset();

                if (ctx.isNear())
                    ctx.near().dht().context().tm().txContextReset();
            }
        }
        else
            return op.op(tx);
    }

    /**
     * @param op Cache operation.
     * @param <T> Return type.
     * @return Future.
     */
    @SuppressWarnings("unchecked")
    private <T> GridFuture<T> asyncOp(final AsyncOp<T> op) {
        try {
            checkJta();
        }
        catch (GridException e) {
            return new GridFinishedFuture<>(ctx.kernalContext(), e);
        }

        if (log.isDebugEnabled())
            log.debug("Performing async op: " + op);

        GridCacheTxLocalAdapter<K, V> tx = ctx.tm().threadLocalTx();

        if (tx == null || tx.implicit())
            tx = ctx.tm().newTx(
                true,
                op.single(),
                PESSIMISTIC,
                READ_COMMITTED,
                ctx.kernalContext().config().getTransactionsConfiguration().getDefaultTxTimeout(),
                0,
                null,
                false);

        return asyncOp(tx, op);
    }

    /**
     * @param tx Transaction.
     * @param op Cache operation.
     * @param <T> Return type.
     * @return Future.
     */
    @SuppressWarnings("unchecked")
    protected <T> GridFuture<T> asyncOp(GridCacheTxLocalAdapter<K, V> tx, final AsyncOp<T> op) {
        GridFuture<T> fail = asyncOpAcquire();

        if (fail != null)
            return fail;

        FutureHolder holder = lastFut.get();

        holder.lock();

        try {
            GridFuture fut = holder.future();

            if (fut != null && !fut.isDone()) {
                final GridCacheTxLocalAdapter<K, V> tx0 = tx;

                GridFuture<T> f = new GridEmbeddedFuture<>(fut,
                    new C2<T, Exception, GridFuture<T>>() {
                        @Override public GridFuture<T> apply(T t, Exception e) {
                            return op.op(tx0);
                        }
                    }, ctx.kernalContext());

                saveFuture(holder, f);

                return f;
            }

            GridFuture<T> f = op.op(tx);

            saveFuture(holder, f);

            if (tx.implicit())
                ctx.tm().txContextReset();

            return f;
        }
        finally {
            holder.unlock();
        }
    }

    /**
     * Saves future in thread local holder and adds listener
     * that will clear holder when future is finished.
     *
     * @param holder Future holder.
     * @param fut Future to save.
     */
    protected void saveFuture(final FutureHolder holder, GridFuture<?> fut) {
        assert holder != null;
        assert fut != null;
        assert holder.holdsLock();

        holder.future(fut);

        if (fut.isDone()) {
            holder.future(null);

            asyncOpRelease();
        }
        else {
            fut.listenAsync(new CI1<GridFuture<?>>() {
                @Override public void apply(GridFuture<?> f) {
                    asyncOpRelease();

                    if (!holder.tryLock())
                        return;

                    try {
                        if (holder.future() == f)
                            holder.future(null);
                    }
                    finally {
                        holder.unlock();
                    }
                }
            });
        }
    }

    /**
     * Tries to acquire asynchronous operations permit, if limited.
     *
     * @return Failed future if waiting was interrupted.
     */
    @Nullable protected <T> GridFuture<T> asyncOpAcquire() {
        try {
            if (asyncOpsSem != null)
                asyncOpsSem.acquire();

            return null;
        }
        catch (InterruptedException e) {
            Thread.currentThread().interrupt();

            return new GridFinishedFutureEx<>(new GridInterruptedException("Failed to wait for asynchronous " +
                "operation permit (thread got interrupted).", e));
        }
    }

    /**
     * Releases asynchronous operations permit, if limited.
     */
    protected void asyncOpRelease() {
        if (asyncOpsSem != null)
            asyncOpsSem.release();
    }

    /** {@inheritDoc} */
    @Override public void writeExternal(ObjectOutput out) throws IOException {
        U.writeString(out, ctx.gridName());
        U.writeString(out, ctx.namex());
    }

    /** {@inheritDoc} */
    @SuppressWarnings({"MismatchedQueryAndUpdateOfCollection"})
    @Override public void readExternal(ObjectInput in) throws IOException, ClassNotFoundException {
        GridBiTuple<String, String> t = stash.get();

        t.set1(U.readString(in));
        t.set2(U.readString(in));
    }

    /**
     * Reconstructs object on unmarshalling.
     *
     * @return Reconstructed object.
     * @throws ObjectStreamException Thrown in case of unmarshalling error.
     */
    protected Object readResolve() throws ObjectStreamException {
        try {
            GridBiTuple<String, String> t = stash.get();

            return GridGainEx.gridx(t.get1()).cachex(t.get2());
        }
        catch (IllegalStateException e) {
            throw U.withCause(new InvalidObjectException(e.getMessage()), e);
        }
        finally {
            stash.remove();
        }
    }

    /** {@inheritDoc} */
    @Override public void resetMetrics() {
        metrics = new GridCacheMetricsAdapter();
<<<<<<< HEAD
    }

    /** {@inheritDoc} */
    @Override public void dgc() {
        // No-op.
    }

    /** {@inheritDoc} */
    @Override public void dgc(long suspectLockTimeout, boolean global, boolean rmvLocks) {
        // No-op.
=======
>>>>>>> 3a3ed00f
    }

    /** {@inheritDoc} */
    @Override public GridFuture<?> forceRepartition() {
        ctx.preloader().forcePreload();

        return ctx.preloader().syncFuture();
    }

    /** {@inheritDoc} */
    @Override public boolean isGgfsDataCache() {
        return ggfsDataCache;
    }

    /** {@inheritDoc} */
    @Override public long ggfsDataSpaceUsed() {
        assert ggfsDataCache;

        return ggfsDataCacheSize.longValue();
    }

    /** {@inheritDoc} */
    @Override public long ggfsDataSpaceMax() {
        return ggfsDataSpaceMax;
    }

    /** {@inheritDoc} */
    @Override public boolean isMongoDataCache() {
        return mongoDataCache;
    }

    /** {@inheritDoc} */
    @Override public boolean isMongoMetaCache() {
        return mongoMetaCache;
    }

    /**
     * Callback invoked when data is added to GGFS cache.
     *
     * @param delta Size delta.
     */
    public void onGgfsDataSizeChanged(long delta) {
        assert ggfsDataCache;

        ggfsDataCacheSize.add(delta);
    }

    /**
     * @param keys Keys.
     * @param filter Filters to evaluate.
     */
    public void clearAll0(Collection<? extends K> keys,
        @Nullable GridPredicate<GridCacheEntry<K, V>>... filter) {
        ctx.denyOnFlag(READ);
        ctx.checkSecurity(GridSecurityPermission.CACHE_REMOVE);

        if (F.isEmpty(keys))
            return;

        if (keyCheck)
            validateCacheKeys(keys);

        GridCacheVersion obsoleteVer = ctx.versions().next();

        for (K k : keys)
            clear(obsoleteVer, k, filter);
    }

    /**
     * @param key Key.
     * @param filter Filters to evaluate.
     * @return {@code True} if cleared.
     */
    public boolean clear0(K key, @Nullable GridPredicate<GridCacheEntry<K, V>>... filter) {
        A.notNull(key, "key");

        if (keyCheck)
            validateCacheKey(key);

        ctx.denyOnFlag(READ);
        ctx.checkSecurity(GridSecurityPermission.CACHE_REMOVE);

        return clear(ctx.versions().next(), key, filter);
    }

    /**
     * @param key Key.
     * @param filter Filters to evaluate.
     * @return {@code True} if compacted.
     * @throws GridException If failed.
     */
    public boolean compact(K key, @Nullable GridPredicate<GridCacheEntry<K, V>>... filter)
        throws GridException {
        ctx.denyOnFlag(READ);

        A.notNull(key, "key");

        if (keyCheck)
            validateCacheKey(key);

        GridCacheEntryEx<K, V> entry = peekEx(key);

        try {
            if (entry != null && entry.compact(filter)) {
                removeIfObsolete(key);

                return true;
            }
        }
        catch (GridCacheEntryRemovedException ignored) {
            if (log().isDebugEnabled())
                log().debug("Got removed entry in invalidate(...): " + key);
        }

        return false;
    }

    /**
     * @param key Key.
     * @param filter Filters to evaluate.
     * @return {@code True} if evicted.
     */
    public boolean evict(K key, @Nullable GridPredicate<GridCacheEntry<K, V>>... filter) {
        A.notNull(key, "key");

        if (keyCheck)
            validateCacheKey(key);

        ctx.denyOnFlag(READ);

        return evictx(key, ctx.versions().next(), filter);
    }

    /**
     * @param keys Keys.
     * @param filter Filters to evaluate.
     */
    public void evictAll(Collection<? extends K> keys,
        @Nullable GridPredicate<GridCacheEntry<K, V>>... filter) {
        ctx.denyOnFlag(READ);

        if (F.isEmpty(keys))
            return;

        if (keyCheck)
            validateCacheKey(keys);

        GridCacheVersion obsoleteVer = ctx.versions().next();

        if (!ctx.evicts().evictSyncOrNearSync() && F.isEmptyOrNulls(filter) && ctx.isSwapOrOffheapEnabled()) {
            try {
                ctx.evicts().batchEvict(keys, obsoleteVer);
            }
            catch (GridException e) {
                U.error(log, "Failed to perform batch evict for keys: " + keys, e);
            }
        }
        else {
            for (K k : keys)
                evictx(k, obsoleteVer, filter);
        }
    }

    /**
     * @param key Key.
     * @param filter Filters to evaluate.
     * @return {@code True} if contains key.
     */
    public boolean containsKey(K key, @Nullable GridPredicate<GridCacheEntry<K, V>> filter) {
        A.notNull(key, "key");

        if (keyCheck)
            validateCacheKey(key);

        if (ctx.portableEnabled()) {
            try {
                key = (K)ctx.marshalToPortable(key);
            }
            catch (GridPortableException e) {
                throw new GridRuntimeException(e);
            }
        }

        GridCacheEntryEx<K, V> e = peekEx(key);

        try {
            return e != null && e.peek(SMART, filter) != null;
        }
        catch (GridCacheEntryRemovedException ignore) {
            if (log.isDebugEnabled())
                log.debug("Got removed entry during peek (will ignore): " + e);

            return false;
        }
    }

    /**
     * @param keys Keys.
     * @param filter Filter to evaluate.
     * @return {@code True} if contains all keys.
     */
    public boolean containsAllKeys(@Nullable Collection<? extends K> keys,
        @Nullable GridPredicate<GridCacheEntry<K, V>> filter) {
        if (F.isEmpty(keys))
            return true;

        if (keyCheck)
            validateCacheKeys(keys);

        for (K k : keys)
            if (!containsKey(k, filter))
                return false;

        return true;
    }

    /**
     * @param keys Keys.
     * @param filter Filter to evaluate.
     * @return {@code True} if cache contains any of given keys.
     */
    public boolean containsAnyKeys(@Nullable Collection<? extends K> keys,
        @Nullable GridPredicate<GridCacheEntry<K, V>> filter) {
        if (F.isEmpty(keys))
            return true;

        if (keyCheck)
            validateCacheKeys(keys);

        for (K k : keys) {
            if (containsKey(k, filter))
                return true;
        }

        return false;
    }

    /**
     * @param val Value.
     * @param filter Filter to evaluate.
     * @return {@code True} if contains value.
     */
    public boolean containsValue(V val, @Nullable GridPredicate<GridCacheEntry<K, V>> filter) {
        A.notNull(val, "val");

        validateCacheValue(val);

        return values(filter).contains(val);
    }

    /**
     * @param vals Values.
     * @param filter Filter to evaluate.
     * @return {@code True} if contains all given values.
     */
    public boolean containsAllValues(@Nullable Collection<? extends V> vals,
        @Nullable GridPredicate<GridCacheEntry<K, V>> filter) {
        if (F.isEmpty(vals))
            return true;

        validateCacheValues(vals);

        return values(filter).containsAll(vals);
    }

    /**
     * @param vals Values.
     * @param filter Filter to evaluate.
     * @return {@code True} if contains any of given values.
     */
    public boolean containsAnyValues(@Nullable Collection<? extends V> vals,
        @Nullable GridPredicate<GridCacheEntry<K, V>> filter) {
        if (F.isEmpty(vals))
            return true;

        validateCacheValues(vals);

        return !values(F.and(filter, F.<K, V>cacheContainsPeek(vals))).isEmpty();
    }

    /**
     * @param key Key.
     * @param filter Filter to evaluate.
     * @return Peeked value.
     */
    public V peek(K key, @Nullable GridPredicate<GridCacheEntry<K, V>> filter) {
        try {
            GridTuple<V> peek = peek0(false, key, SMART, filter);

            return peek != null ? peek.get() : null;
        }
        catch (GridCacheFilterFailedException e) {
            e.printStackTrace();

            assert false; // Should never happen.

            return null;
        }
    }

    /**
     * @param filter Filters to evaluate.
     * @return Entry set.
     */
    public Set<GridCacheEntry<K, V>> entrySet(@Nullable GridPredicate<GridCacheEntry<K, V>>... filter) {
        return map.entries(filter);
    }

    /**
     * @param keys Keys.
     * @param keyFilter Key filter.
     * @param filter Entry filter.
     * @return Entry set.
     */
    public Set<GridCacheEntry<K, V>> entrySet(@Nullable Collection<? extends K> keys,
        @Nullable GridPredicate<K> keyFilter, @Nullable GridPredicate<GridCacheEntry<K, V>>... filter) {
        if (F.isEmpty(keys))
            return emptySet();

        if (keyCheck)
            validateCacheKeys(keys);

        return new GridCacheEntrySet<>(ctx, F.viewReadOnly(keys, CU.cacheKey2Entry(ctx), keyFilter), filter);
    }

    /**
     * @param filter Filters to evaluate.
     * @return Primary entry set.
     */
    public Set<GridCacheEntry<K, V>> primaryEntrySet(
        @Nullable GridPredicate<GridCacheEntry<K, V>>... filter) {
        return map.entries(F.and(filter, F.<K, V>cachePrimary()));
    }

    /**
     * @param filter Filters to evaluate.
     * @return Key set.
     */
    public Set<K> keySet(@Nullable GridPredicate<GridCacheEntry<K, V>>... filter) {
        return map.keySet(filter);
    }

    /**
     * @param filter Primary key set.
     * @return Primary key set.
     */
    public Set<K> primaryKeySet(@Nullable GridPredicate<GridCacheEntry<K, V>>... filter) {
        return map.keySet(F.and(filter, F.<K, V>cachePrimary()));
    }

    /**
     * @param filter Filters to evaluate.
     * @return Primary values.
     */
    public Collection<V> primaryValues(@Nullable GridPredicate<GridCacheEntry<K, V>>... filter) {
        return map.values(F.and(filter, F.<K, V>cachePrimary()));
    }

    /**
     * @param keys Keys.
     * @param filter Filters to evaluate.
     * @throws GridException If failed.
     */
    public void compactAll(@Nullable Iterable<K> keys,
        @Nullable GridPredicate<GridCacheEntry<K, V>>... filter) throws GridException {
        ctx.denyOnFlag(READ);

        if (keys != null) {
            for (K key : keys)
                compact(key, filter);
        }
    }

    /**
     * @param key Key.
     * @param filter Filter to evaluate.
     * @return Cached value.
     * @throws GridException If failed.
     */
    @Nullable public V get(K key, boolean deserializePortable, @Nullable GridPredicate<GridCacheEntry<K, V>> filter)
        throws GridException {
        return getAllAsync(F.asList(key), deserializePortable, filter).get().get(key);
    }

    /**
     * @param key Key.
     * @param filter Filter to evaluate.
     * @return Read operation future.
     */
    public final GridFuture<V> getAsync(final K key, boolean deserializePortable,
        @Nullable GridPredicate<GridCacheEntry<K, V>> filter) {
        ctx.denyOnFlag(LOCAL);

        try {
            checkJta();
        }
        catch (GridException e) {
            return new GridFinishedFuture<>(ctx.kernalContext(), e);
        }

        return getAllAsync(Collections.singletonList(key), deserializePortable, filter).chain(new CX1<GridFuture<Map<K, V>>, V>() {
            @Override
            public V applyx(GridFuture<Map<K, V>> e) throws GridException {
                return e.get().get(key);
            }
        });
    }

    /**
     * @param keys Keys.
     * @param filter Filter to evaluate.
     * @return Map of cached values.
     * @throws GridException If read failed.
     */
    public Map<K, V> getAll(Collection<? extends K> keys, boolean deserializePortable,
        GridPredicate<GridCacheEntry<K, V>> filter) throws GridException {
        ctx.denyOnFlag(LOCAL);

        checkJta();

        return getAllAsync(keys, deserializePortable, filter).get();
    }

    /**
     * @param key Key.
     * @param filter Filter to evaluate.
     * @return Reloaded value.
     * @throws GridException If failed.
     */
    @Nullable public V reload(K key, @Nullable GridPredicate<GridCacheEntry<K, V>>... filter)
        throws GridException {
        ctx.denyOnFlags(F.asList(LOCAL, READ));

        A.notNull(key, "key");

        if (keyCheck)
            validateCacheKey(key);

        long topVer = ctx.affinity().affinityTopologyVersion();

        if (ctx.portableEnabled())
            key = (K)ctx.marshalToPortable(key);

        while (true) {
            try {
                // Do not reload near entries, they will be reloaded in DHT cache.
                if (ctx.isNear() && ctx.affinity().localNode(key, topVer))
                    return null;

                return ctx.cloneOnFlag(entryEx(key).innerReload(filter));
            }
            catch (GridCacheEntryRemovedException ignored) {
                if (log.isDebugEnabled())
                    log.debug("Attempted to reload a removed entry for key (will retry): " + key);
            }
        }
    }

    /**
     * @param keys Keys.
     * @param filter Filter to evaluate.
     * @throws GridException If failed.
     */
    public void reloadAll(@Nullable Collection<? extends K> keys,
        @Nullable GridPredicate<GridCacheEntry<K, V>>... filter) throws GridException {
        reloadAll(keys, false, filter);
    }

    /**
     * @param keys Keys.
     * @param filter Filter to evaluate.
     * @return Reload future.
     */
    public GridFuture<?> reloadAllAsync(@Nullable Collection<? extends K> keys,
        @Nullable GridPredicate<GridCacheEntry<K, V>>... filter) {
        UUID subjId = ctx.subjectIdPerCall(null);

        String taskName = ctx.kernalContext().job().currentTaskName();

        return reloadAllAsync(keys, false, subjId, taskName, filter);
    }

    /**
     * @param key Key.
     * @param filter Filter to evaluate.
     * @return Reload future.
     */
    public GridFuture<V> reloadAsync(final K key,
        @Nullable final GridPredicate<GridCacheEntry<K, V>>... filter) {
        ctx.denyOnFlags(F.asList(LOCAL, READ));

        return ctx.closures().callLocalSafe(ctx.projectSafe(new Callable<V>() {
            @Nullable @Override public V call() throws GridException {
                return reload(key, filter);
            }
        }), true);
    }

    /**
     * @param filter Filter to evaluate.
     * @throws GridException If reload failed.
     */
    public final void reloadAll(@Nullable GridPredicate<GridCacheEntry<K, V>>... filter) throws GridException {
        ctx.denyOnFlag(READ);

        Set<K> keys = keySet();

        // Don't reload empty cache.
        if (!keys.isEmpty())
            reloadAll(keys, filter);
    }

    /**
     * @param filter Filter to evaluate.
     * @return Reload future.
     */
    public GridFuture<?> reloadAllAsync(@Nullable final GridPredicate<GridCacheEntry<K, V>> filter) {
        ctx.denyOnFlag(READ);

        return ctx.closures().callLocalSafe(ctx.projectSafe(new GPC() {
            @Nullable @Override public Object call() throws GridException {
                reloadAll(filter);

                return null;
            }
        }), true);
    }

    /**
     * @param keys Keys.
     * @param filter Filter to evaluate.
     * @return Read future.
     */
    public GridFuture<Map<K, V>> getAllAsync(@Nullable Collection<? extends K> keys,
        boolean deserializePortable, @Nullable GridPredicate<GridCacheEntry<K, V>> filter) {
        String taskName = ctx.kernalContext().job().currentTaskName();

        return getAllAsync(keys, ctx.hasFlag(GET_PRIMARY), /*skip tx*/false, null, null, taskName,
            deserializePortable, filter);
    }

    /**
     * @param entry Entry.
     * @param ver Version.
     */
    public abstract void onDeferredDelete(GridCacheEntryEx<K, V> entry, GridCacheVersion ver);

    /**
     * Validates that given cache value implements {@link Externalizable}.
     *
     * @param val Cache value.
     */
    private void validateCacheValue(Object val) {
        if (valCheck) {
            CU.validateCacheValue(log, val);

            valCheck = false;
        }
    }

    /**
     * Validates that given cache values implement {@link Externalizable}.
     *
     * @param vals Cache values.
     */
    private void validateCacheValues(Iterable<?> vals) {
        if (valCheck) {
            for (Object val : vals) {
                if (val == null)
                    continue;

                CU.validateCacheValue(log, val);
            }

            valCheck = false;
        }
    }

    /**
     * Validates that given cache key has overridden equals and hashCode methods and
     * implements {@link Externalizable}.
     *
     * @param key Cache key.
     * @throws IllegalArgumentException If validation fails.
     */
    private void validateCacheKey(Object key) {
        if (keyCheck) {
            CU.validateCacheKey(log, key);

            keyCheck = false;
        }
    }

    /**
     * Validates that given cache keys have overridden equals and hashCode methods and
     * implement {@link Externalizable}.
     *
     * @param keys Cache keys.
     * @throws GridRuntimeException If validation fails.
     */
    protected void validateCacheKeys(Iterable<?> keys) {
        if (keys == null)
            return;

        if (keyCheck) {
            for (Object key : keys) {
                if (key == null || key instanceof GridCacheInternal)
                    continue;

                CU.validateCacheKey(log, key);

                keyCheck = false;
            }
        }
    }

    /**
     * @param nodeId Node ID.
     * @param req Request.
     */
    protected void processCheckPreparedTxRequest(UUID nodeId, GridCacheOptimisticCheckPreparedTxRequest<K, V> req) {
        if (log.isDebugEnabled())
            log.debug("Processing check prepared transaction requests [nodeId=" + nodeId + ", req=" + req + ']');

        boolean prepared = ctx.tm().txsPreparedOrCommitted(req.nearXidVersion(), req.transactions());

        GridCacheOptimisticCheckPreparedTxResponse<K, V> res =
            new GridCacheOptimisticCheckPreparedTxResponse<>(req.version(), req.futureId(), req.miniId(), prepared);

        try {
            if (log.isDebugEnabled())
                log.debug("Sending check prepared transaction response [nodeId=" + nodeId + ", res=" + res + ']');

            ctx.io().send(nodeId, res);
        }
        catch (GridTopologyException ignored) {
            if (log.isDebugEnabled())
                log.debug("Failed to send check prepared transaction response (did node leave grid?) [nodeId=" +
                    nodeId + ", res=" + res + ']');
        }
        catch (GridException e) {
            U.error(log, "Failed to send response to node [nodeId=" + nodeId + ", res=" + res + ']', e);
        }
    }

    /**
     * @param nodeId Node ID.
     * @param res Response.
     */
    protected void processCheckPreparedTxResponse(UUID nodeId, GridCacheOptimisticCheckPreparedTxResponse<K, V> res) {
        if (log.isDebugEnabled())
            log.debug("Processing check prepared transaction response [nodeId=" + nodeId + ", res=" + res + ']');

        GridCacheOptimisticCheckPreparedTxFuture<K, V> fut = (GridCacheOptimisticCheckPreparedTxFuture<K, V>)ctx.mvcc().
            <Boolean>future(res.version(), res.futureId());

        if (fut == null) {
            if (log.isDebugEnabled())
                log.debug("Received response for unknown future (will ignore): " + res);

            return;
        }

        fut.onResult(nodeId, res);
    }

    /**
     * @param nodeId Node ID.
     * @param req Request.
     */
    protected void processCheckCommittedTxRequest(final UUID nodeId,
        final GridCachePessimisticCheckCommittedTxRequest<K, V> req) {
        if (log.isDebugEnabled())
            log.debug("Processing check committed transaction request [nodeId=" + nodeId + ", req=" + req + ']');

        // First check if we have near transaction with this ID.
        GridCacheTxEx<K, V> tx = ctx.tm().localTxForRecovery(req.nearXidVersion(), !req.nearOnlyCheck());

        // Either we found near transaction or one of transactions is being committed by user.
        // Wait for it and send reply.
        if (tx != null) {
            assert tx.local();

            if (log.isDebugEnabled())
                log.debug("Found active near transaction, will wait for completion [req=" + req + ", tx=" + tx + ']');

            final GridCacheTxEx<K, V> tx0 = tx;

            tx.finishFuture().listenAsync(new CI1<GridFuture<GridCacheTx>>() {
                @Override public void apply(GridFuture<GridCacheTx> f) {
                    GridCacheCommittedTxInfo<K, V> info = null;

                    if (tx0.state() == COMMITTED)
                        info = new GridCacheCommittedTxInfo<>(tx0);

                    GridCachePessimisticCheckCommittedTxResponse<K, V>
                        res = new GridCachePessimisticCheckCommittedTxResponse<>(
                        req.version(), req.futureId(), req.miniId(), info);

                    if (log.isDebugEnabled())
                        log.debug("Finished near transaction, sending response [req=" + req + ", res=" + res + ']');

                    sendCheckCommittedResponse(nodeId, res);
                }
            });

            return;
        }

        GridCacheCommittedTxInfo<K, V> info = ctx.tm().txCommitted(req.nearXidVersion(), req.originatingNodeId(),
            req.originatingThreadId());

        if (info == null && CU.isNearEnabled(ctx))
            info = ctx.dht().near().context().tm().txCommitted(req.nearXidVersion(), req.originatingNodeId(),
                req.originatingThreadId());

        GridCachePessimisticCheckCommittedTxResponse<K, V> res = new GridCachePessimisticCheckCommittedTxResponse<>(
            req.version(), req.futureId(), req.miniId(), info);

        sendCheckCommittedResponse(nodeId, res);
    }

    /**
     * @param nodeId Node ID.
     * @param res Response.
     */
    protected void processCheckCommittedTxResponse(UUID nodeId,
        GridCachePessimisticCheckCommittedTxResponse<K, V> res) {
        if (log.isDebugEnabled())
            log.debug("Processing check committed transaction response [nodeId=" + nodeId + ", res=" + res + ']');

        GridCachePessimisticCheckCommittedTxFuture<K, V> fut =
            (GridCachePessimisticCheckCommittedTxFuture<K, V>)ctx.mvcc().<GridCacheCommittedTxInfo<K, V>>future(
                res.version(), res.futureId());

        if (fut == null) {
            if (log.isDebugEnabled())
                log.debug("Received response for unknown future (will ignore): " + res);

            return;
        }

        fut.onResult(nodeId, res);
    }

    /**
     * Sends check committed response to remote node.
     *
     * @param nodeId Node ID to send to.
     * @param res Reponse to send.
     */
    private void sendCheckCommittedResponse(UUID nodeId, GridCachePessimisticCheckCommittedTxResponse<K, V> res) {
        try {
            if (log.isDebugEnabled())
                log.debug("Sending check committed transaction response [nodeId=" + nodeId + ", res=" + res + ']');

            ctx.io().send(nodeId, res);
        }
        catch (GridTopologyException ignored) {
            if (log.isDebugEnabled())
                log.debug("Failed to send check committed transaction response (did node leave grid?) [nodeId=" +
                    nodeId + ", res=" + res + ']');
        }
        catch (GridException e) {
            U.error(log, "Failed to send response to node [nodeId=" + nodeId + ", res=" + res + ']', e);
        }
    }

    /**
     * Cache operation.
     */
    private abstract class SyncOp<T> {
        /** Flag to indicate only-one-key operation. */
        private final boolean single;

        /**
         * @param single Flag to indicate only-one-key operation.
         */
        SyncOp(boolean single) {
            this.single = single;
        }

        /**
         * @return Flag to indicate only-one-key operation.
         */
        final boolean single() {
            return single;
        }

        /**
         * @param tx Transaction.
         * @return Operation return value.
         * @throws GridException If failed.
         */
        @Nullable public abstract T op(GridCacheTxLocalAdapter<K, V> tx) throws GridException;
    }

    /**
     * Cache operation.
     */
    private abstract class SyncInOp extends SyncOp<Object> {
        /**
         * @param single Flag to indicate only-one-key operation.
         */
        SyncInOp(boolean single) {
            super(single);
        }

        /** {@inheritDoc} */
        @Nullable @Override public final Object op(GridCacheTxLocalAdapter<K, V> tx) throws GridException {
            inOp(tx);

            return null;
        }

        /**
         * @param tx Transaction.
         * @throws GridException If failed.
         */
        public abstract void inOp(GridCacheTxLocalAdapter<K, V> tx) throws GridException;
    }

    /**
     * Cache operation.
     */
    protected abstract class AsyncOp<T> {
        /** Flag to indicate only-one-key operation. */
        private final boolean single;

        /** Keys. */
        private final Collection<? extends K> keys;

        /**
         * @param key Key.
         */
        protected AsyncOp(K key) {
            keys = Arrays.asList(key);

            single = true;
        }

        /**
         * @param keys Keys involved.
         */
        protected AsyncOp(Collection<? extends K> keys) {
            this.keys = keys;

            single = keys.size() == 1;
        }

        /**
         * @return Flag to indicate only-one-key operation.
         */
        final boolean single() {
            return single;
        }

        /**
         * @return Keys.
         */
        Collection<? extends K> keys() {
            return keys;
        }

        /**
         * @param tx Transaction.
         * @return Operation return value.
         */
        public abstract GridFuture<T> op(GridCacheTxLocalAdapter<K, V> tx);
    }

    /**
     * Cache operation.
     */
    private abstract class AsyncInOp extends AsyncOp<Object> {
        /**
         * @param key Key.
         */
        protected AsyncInOp(K key) {
            super(key);
        }

        /**
         * @param keys Keys involved.
         */
        protected AsyncInOp(Collection<? extends K> keys) {
            super(keys);
        }

        /** {@inheritDoc} */
        @SuppressWarnings({"unchecked"})
        @Override public final GridFuture<Object> op(GridCacheTxLocalAdapter<K, V> tx) {
            return (GridFuture<Object>)inOp(tx);
        }

        /**
         * @param tx Transaction.
         * @return Operation return value.
         */
        public abstract GridFuture<?> inOp(GridCacheTxLocalAdapter<K, V> tx);
    }

    /**
     * Internal callable which performs {@link GridCacheProjection#clearAll()}
     * operation on a cache with the given name.
     */
    @GridInternal
    private static class GlobalClearAllCallable implements Callable<Object>, Externalizable {
        /** */
        private static final long serialVersionUID = 0L;

        /** Cache name. */
        private String cacheName;

        /** Injected grid instance. */
        @GridInstanceResource
        private Grid grid;

        /**
         * Empty constructor for serialization.
         */
        public GlobalClearAllCallable() {
            // No-op.
        }

        /**
         * @param cacheName Cache name.
         */
        private GlobalClearAllCallable(String cacheName) {
            this.cacheName = cacheName;
        }

        /** {@inheritDoc} */
        @Override public Object call() throws Exception {
            ((GridEx)grid).cachex(cacheName).clearAll();

            return null;
        }

        /** {@inheritDoc} */
        @Override public void writeExternal(ObjectOutput out) throws IOException {
            U.writeString(out, cacheName);
        }

        /** {@inheritDoc} */
        @Override public void readExternal(ObjectInput in) throws IOException, ClassNotFoundException {
            cacheName = U.readString(in);
        }
    }

    /**
     * Internal callable which performs {@link GridCacheProjection#size()} or {@link GridCacheProjection#primarySize()}
     * operation on a cache with the given name.
     */
    @GridInternal
    private static class GlobalSizeCallable implements GridClosure<Object, Integer>, Externalizable {
        /** */
        private static final long serialVersionUID = 0L;

        /** Cache name. */
        private String cacheName;

        /** Primary only flag. */
        private boolean primaryOnly;

        /** Injected grid instance. */
        @GridInstanceResource
        private Grid grid;

        /**
         * Empty constructor for serialization.
         */
        public GlobalSizeCallable() {
            // No-op.
        }

        /**
         * @param cacheName Cache name.
         * @param primaryOnly Primary only flag.
         */
        private GlobalSizeCallable(String cacheName, boolean primaryOnly) {
            this.cacheName = cacheName;
            this.primaryOnly = primaryOnly;
        }

        /** {@inheritDoc} */
        @Override public Integer apply(Object o) {
            GridCache<Object, Object> cache = ((GridEx)grid).cachex(cacheName);

            return primaryOnly ? cache.primarySize() : cache.size();
        }

        /** {@inheritDoc} */
        @Override public void writeExternal(ObjectOutput out) throws IOException {
            U.writeString(out, cacheName);
            out.writeBoolean(primaryOnly);
        }

        /** {@inheritDoc} */
        @Override public void readExternal(ObjectInput in) throws IOException, ClassNotFoundException {
            cacheName = U.readString(in);
            primaryOnly = in.readBoolean();
        }
    }

    /**
     * Holder for last async operation future.
     */
    protected static class FutureHolder {
        /** Lock. */
        private final ReentrantLock lock = new ReentrantLock();

        /** Future. */
        private GridFuture fut;

        /**
         * Tries to acquire lock.
         *
         * @return Whether lock was actually acquired.
         */
        public boolean tryLock() {
            return lock.tryLock();
        }

        /**
         * Acquires lock.
         */
        @SuppressWarnings("LockAcquiredButNotSafelyReleased")
        public void lock() {
            lock.lock();
        }

        /**
         * Releases lock.
         */
        public void unlock() {
            lock.unlock();
        }

        /**
         * @return Whether lock is held by current thread.
         */
        public boolean holdsLock() {
            return lock.isHeldByCurrentThread();
        }

        /**
         * Gets future.
         *
         * @return Future.
         */
        public GridFuture future() {
            return fut;
        }

        /**
         * Sets future.
         *
         * @param fut Future.
         */
        public void future(@Nullable GridFuture fut) {
            this.fut = fut;
        }
    }
}<|MERGE_RESOLUTION|>--- conflicted
+++ resolved
@@ -3953,19 +3953,6 @@
     /** {@inheritDoc} */
     @Override public void resetMetrics() {
         metrics = new GridCacheMetricsAdapter();
-<<<<<<< HEAD
-    }
-
-    /** {@inheritDoc} */
-    @Override public void dgc() {
-        // No-op.
-    }
-
-    /** {@inheritDoc} */
-    @Override public void dgc(long suspectLockTimeout, boolean global, boolean rmvLocks) {
-        // No-op.
-=======
->>>>>>> 3a3ed00f
     }
 
     /** {@inheritDoc} */
