/* @java.file.header */

/*  _________        _____ __________________        _____
 *  __  ____/___________(_)______  /__  ____/______ ____(_)_______
 *  _  / __  __  ___/__  / _  __  / _  / __  _  __ `/__  / __  __ \
 *  / /_/ /  _  /    _  /  / /_/ /  / /_/ /  / /_/ / _  /  _  / / /
 *  \____/   /_/     /_/   \_,__/   \____/   \__,_/  /_/   /_/ /_/
 */

package org.gridgain.grid.util.nio;

import java.util.concurrent.atomic.*;

/**
 * Meta keys for {@link GridNioSession}.
 */
public enum GridNioSessionMetaKey {
    /** NIO parser state. */
    PARSER_STATE,

    /** SSL handler. */
    SSL_HANDLER,

    /** NIO operation (request type). */
    NIO_OPERATION,

    /** Last future. */
<<<<<<< HEAD
    LAST_FUT;
=======
    LAST_FUT,

    /** Client marshaller. */
    MARSHALLER,

    /** Client marshaller ID. */
    MARSHALLER_ID;
>>>>>>> 50acba01

    /** Maximum count of NIO session keys in system. */
    public static final int MAX_KEYS_CNT = 64;

    /** NIO session key generator. */
    private static final AtomicInteger keyGen = new AtomicInteger(GridNioSessionMetaKey.values().length);

    /**
     * Returns next NIO session key ordinal for non-existing enum value.
     * <p>
     * NOTE: Maximum count of NIO session keys in system is limited by {@link #MAX_KEYS_CNT}.
     *
     * @return NIO session key ordinal for non-existing enum value.
     */
    public static int nextUniqueKey() {
        int res = keyGen.getAndIncrement();

        if (res >= MAX_KEYS_CNT)
            throw new IllegalStateException("Maximum count of NIO session keys in system is limited by: " +
                MAX_KEYS_CNT);

        return res;
    }
}<|MERGE_RESOLUTION|>--- conflicted
+++ resolved
@@ -25,9 +25,6 @@
     NIO_OPERATION,
 
     /** Last future. */
-<<<<<<< HEAD
-    LAST_FUT;
-=======
     LAST_FUT,
 
     /** Client marshaller. */
@@ -35,7 +32,6 @@
 
     /** Client marshaller ID. */
     MARSHALLER_ID;
->>>>>>> 50acba01
 
     /** Maximum count of NIO session keys in system. */
     public static final int MAX_KEYS_CNT = 64;
