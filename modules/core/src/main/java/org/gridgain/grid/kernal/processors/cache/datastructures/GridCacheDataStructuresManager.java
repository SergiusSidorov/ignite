--- conflicted
+++ resolved
@@ -746,27 +746,6 @@
     }
 
     /**
-     * Gets or creates new set.
-     *
-     * @param name Name of set.
-     * @param collocated Collocation flag.
-     * @param create If {@code true} set will be created in case it is not in cache.
-     * @return Set.
-     * @throws GridException If failed.
-     */
-    @Nullable public abstract <T> GridCacheSet<T> set(String name, boolean collocated, boolean create)
-        throws GridException;
-
-    /**
-     * Removes set from cache.
-     *
-     * @param name Set name.
-     * @return {@code True} if set was removed.
-     * @throws GridException If failed.
-     */
-    public abstract boolean removeSet(String name) throws GridException;
-
-    /**
      * Gets or creates count down latch. If count down latch is not found in cache,
      * it is created using provided name and count parameter.
      * <p>
@@ -1054,24 +1033,6 @@
     }
 
     /**
-<<<<<<< HEAD
-     * Entry preload/update callback.
-     *
-     * @param key Key.
-     * @param rmv {@code True} if value was removed.
-     */
-    public abstract void onEntryUpdated(K key, boolean rmv);
-
-    /**
-     * Partition eviction callback.
-     *
-     * @param part Partition.
-     */
-    public abstract void onPartitionEvicted(int part);
-
-    /**
-     * Callback for partition map changes.
-=======
      * Gets a set from cache or creates one if it's not cached.
      *
      * @param name Set name.
@@ -1122,7 +1083,6 @@
      *
      * @param key Key.
      * @param rmv {@code True} if entry was removed.
->>>>>>> ea207c26
      */
     public void onEntryUpdated(K key, boolean rmv) {
         if (key instanceof GridCacheSetItemKey)
