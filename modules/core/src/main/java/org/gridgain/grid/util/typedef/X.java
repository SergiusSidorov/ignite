/* @java.file.header */

/*  _________        _____ __________________        _____
 *  __  ____/___________(_)______  /__  ____/______ ____(_)_______
 *  _  / __  __  ___/__  / _  __  / _  / __  _  __ `/__  / __  __ \
 *  / /_/ /  _  /    _  /  / /_/ /  / /_/ /  / /_/ / _  /  _  / / /
 *  \____/   /_/     /_/   \_,__/   \____/   \__,_/  /_/   /_/ /_/
 */

package org.gridgain.grid.util.typedef;

import org.gridgain.grid.*;
import org.gridgain.grid.util.*;
import org.gridgain.grid.util.typedef.internal.*;
import org.jetbrains.annotations.*;

import java.io.*;
import java.lang.reflect.Array;
import java.lang.reflect.*;
import java.sql.*;
import java.util.*;

/**
 * Defines global scope.
 * <p>
 * Contains often used utility functions allowing to cut down on code bloat. This
 * is somewhat analogous to {@code Predef} in Scala. Note that this should only be used
 * when this typedef <b>does not sacrifice</b> the code readability.
 */
public final class X {
    /** An empty immutable <code>Object</code> array. */
    public static final Object[] EMPTY_OBJECT_ARRAY = new Object[0];

    /** Time span dividers. */
    private static final long[] SPAN_DIVS = new long[] {1000L, 60L, 60L, 60L};

    /** The names of methods commonly used to access a wrapped exception. */
    private static final String[] CAUSE_MTD_NAMES = new String[] {
        "getCause",
        "getNextException",
        "getTargetException",
        "getException",
        "getSourceException",
        "getRootCause",
        "getCausedByException",
        "getNested",
        "getLinkedException",
        "getNestedException",
        "getLinkedCause",
        "getThrowable"
    };

    /** The Method object for Java 1.4 getCause. */
    private static final Method THROWABLE_CAUSE_METHOD;

    static {
        Method causeMtd;
        try {
            causeMtd = Throwable.class.getMethod("getCause", null);
        }
        catch (Exception ignored) {
            causeMtd = null;
        }
        THROWABLE_CAUSE_METHOD = causeMtd;
    }

    /**
     * Ensures singleton.
     */
    private X() {
        // No-op.
    }

    /**
     * Alias for {@code System.out.println()}.
     */
    public static void println() {
        System.out.println();
    }

    /**
     * Alias for {@code System.err.println()}.
     */
    public static void printerrln() {
        System.err.println();
    }

    /**
     * Alias for {@code System.out.println}.
     *
     * @param s1 First string to print.
     * @param rest Optional list of objects to print as well.
     */
    public static void println(@Nullable String s1, @Nullable Object... rest) {
        System.out.println(s1);

        if (rest != null && rest.length > 0)
            for (Object obj : rest)
                System.out.println(obj);
    }

    /**
     * Alias for {@code System.err.println}.
     *
     * @param s1 First string to print.
     * @param rest Optional list of objects to print as well.
     */
    public static void printerrln(@Nullable String s1, @Nullable Object... rest) {
        error(s1, rest);
    }

    /**
     * Alias for {@code System.err.println}.
     *
     * @param s1 First string to print.
     * @param rest Optional list of objects to print as well.
     */
    public static void error(@Nullable String s1, @Nullable Object... rest) {
        System.err.println(s1);

        if (rest != null && rest.length > 0)
            for (Object obj : rest)
                System.err.println(obj);
    }

    /**
     * Alias for {@code System.out.print}.
     *
     * @param s1 First string to print.
     * @param rest Optional list of objects to print as well.
     */
    public static void print(@Nullable String s1, @Nullable Object... rest) {
        System.out.print(s1);

        if (rest != null && rest.length > 0)
            for (Object obj : rest)
                System.out.print(obj);
    }

    /**
     * Alias for {@code System.err.print}.
     *
     * @param s1 First string to print.
     * @param rest Optional list of objects to print as well.
     */
    public static void printerr(@Nullable String s1, @Nullable Object... rest) {
        System.err.print(s1);

        if (rest != null && rest.length > 0)
            for (Object obj : rest)
                System.err.print(obj);
    }

    /**
     * Gets either system property or environment variable with given name.
     *
     * @param name Name of the system property or environment variable.
     * @return Value of the system property or environment variable. Returns
     *      {@code null} if neither can be found for given name.
     */
    @Nullable public static String getSystemOrEnv(String name) {
        assert name != null;

        String v = System.getProperty(name);

        if (v == null)
            v = System.getenv(name);

        return v;
    }

    /**
     * Gets either system property or environment variable with given name.
     *
     * @param name Name of the system property or environment variable.
     * @param dflt Default value.
     * @return Value of the system property or environment variable. Returns
     *      {@code null} if neither can be found for given name.
     */
    @Nullable public static String getSystemOrEnv(String name, String dflt) {
        assert name != null;

        String v = getSystemOrEnv(name);

        return F.isEmpty(v) ? dflt : v;
    }

    /**
     * Creates string presentation of given time {@code span} in hh:mm:ss:msec {@code HMSM} format.
     *
     * @param span Time span.
     * @return String presentation.
     */
    public static String timeSpan2HMSM(long span) {
        long[] t = new long[4];

        long sp = span;

        for (int i = 0; i < SPAN_DIVS.length && sp > 0; sp /= SPAN_DIVS[i++])
            t[i] = sp % SPAN_DIVS[i];

        return (t[3] < 10 ? "0" + t[3] : Long.toString(t[3])) + ':' +
            (t[2] < 10 ? "0" + t[2] : Long.toString(t[2])) + ':' +
            (t[1] < 10 ? "0" + t[1] : Long.toString(t[1])) + ':' +
            (t[0] < 10 ? "0" + t[0] : Long.toString(t[0]));
    }

    /**
     * Creates string presentation of given time {@code span} in hh:mm:ss {@code HMS} format.
     *
     * @param span Time span.
     * @return String presentation.
     */
    public static String timeSpan2HMS(long span) {
        long[] t = new long[4];

        long sp = span;

        for (int i = 0; i < SPAN_DIVS.length && sp > 0; sp /= SPAN_DIVS[i++])
            t[i] = sp % SPAN_DIVS[i];

        return (t[3] < 10 ? "0" + t[3] : Long.toString(t[3])) + ':' +
            (t[2] < 10 ? "0" + t[2] : Long.toString(t[2])) + ':' +
            (t[1] < 10 ? "0" + t[1] : Long.toString(t[1]));
    }

    /**
     * Clones a passed in object. If parameter {@code deep} is set to {@code true}
     * then this method will use deep cloning algorithm based on deep reflection
     * ignoring {@link Cloneable} interface unless parameter {@code honorCloneable}
     * is set to false.
     * <p>
     * If {@code deep} is {@code false} then this method will check the object for
     * {@link Cloneable} interface and use {@link Object#clone()} to make a copy,
     * otherwise the object itself will be returned.
     *
     * @param obj Object to create a clone from.
     * @param deep {@code true} to use algorithm of deep cloning. If {@code false}
     *      then this method will always be checking whether a passed in object
     *      implements interface {@link Cloneable} and if it does then method
     *      {@link Object#clone()} will be used to clone object, if does not
     *      then the object itself will be returned.
     * @param honorCloneable Flag indicating whether {@link Cloneable} interface
     *      should be honored or not when cloning. This parameter makes sense only if
     *      parameter {@code deep} is set to {@code true}.
     * @param <T> Type of cloning object.
     * @return Copy of a passed in object.
     */
    @SuppressWarnings({"unchecked"})
    @Nullable public static <T> T cloneObject(@Nullable T obj, boolean deep, boolean honorCloneable) {
        if (obj == null)
            return null;

        try {
            return !deep ? shallowClone(obj) : (T)deepClone(new GridLeanMap<Integer, Integer>(),
                new ArrayList<>(), obj, honorCloneable);
        }
        catch (Throwable e) {
            throw new GridRuntimeException("Unable to clone instance of class: " + obj.getClass(), e);
        }
    }

    /**
     * @param obj Object to make a clone for.
     * @param <T> Type of cloning object.
     * @return Copy of a passed in object.
     */
    @SuppressWarnings({"unchecked"})
    @Nullable private static <T> T shallowClone(@Nullable T obj) {
        if (obj == null)
            return null;

        if (!(obj instanceof Cloneable))
            return obj;

        if (obj.getClass().isArray())
            return obj instanceof byte[] ? (T)(((byte[])obj).clone()) :
                obj instanceof short[] ? (T)(((short[])obj).clone()) :
                    obj instanceof char[] ? (T)(((char[])obj).clone()) :
                        obj instanceof int[] ? (T)(((int[])obj).clone()) :
                            obj instanceof long[] ? (T)(((long[])obj).clone()) :
                                obj instanceof float[] ? (T)(((float[])obj).clone()) :
                                    obj instanceof double[] ? (T)(((double[])obj).clone()) :
                                        obj instanceof boolean[] ? (T)(((boolean[])obj).clone()) :
                                            (T)(((Object[])obj).clone());

        try {
            // 'getDeclaredMethods' searches for ALL methods, 'getMethods' - only public methods.
            Method mtd = obj.getClass().getDeclaredMethod("clone");

            boolean set = false;

            if (!mtd.isAccessible())
                mtd.setAccessible(set = true);

            T clone = (T)mtd.invoke(obj);

            if (set)
                mtd.setAccessible(false);

            return clone;
        }
        catch (Exception e) {
            throw new GridRuntimeException("Unable to clone instance of class: " + obj.getClass(), e);
        }
    }

    /**
     * Recursively clones the object.
     *
     * @param identityIdxs Map of object identities to indexes in {@code clones} parameter.
     * @param clones List of already cloned objects.
     * @param obj The object to deep-clone.
     * @param honorCloneable {@code true} if method should account {@link Cloneable} interface.
     * @return Clone of the input object.
     * @throws Exception If deep-cloning fails.
     */
    @Nullable private static Object deepClone(Map<Integer, Integer> identityIdxs, List<Object> clones, @Nullable Object obj,
        boolean honorCloneable) throws Exception {
        if (obj == null)
            return null;

        if (honorCloneable && obj instanceof Cloneable)
            return shallowClone(obj);

        Integer idx = identityIdxs.get(System.identityHashCode(obj));

        Object clone = null;

        if (idx != null)
            clone = clones.get(idx);

        if (clone != null)
            return clone;

        if (obj instanceof Class)
            // No clone needed for java.lang.Class instance.
            return obj;

        Class cls = obj.getClass();

        if (cls.isArray()) {
            Class<?> arrType = cls.getComponentType();

            int len = Array.getLength(obj);

            clone = Array.newInstance(arrType, len);

            for (int i = 0; i < len; i++)
                Array.set(clone, i, deepClone(identityIdxs, clones, Array.get(obj, i), honorCloneable));

            clones.add(clone);

            identityIdxs.put(System.identityHashCode(obj), clones.size() - 1);

            return clone;
        }

        clone = U.forceNewInstance(cls);

        if (clone == null)
            throw new GridRuntimeException("Failed to clone object (empty constructor could not be assigned): " + obj);

        clones.add(clone);

        identityIdxs.put(System.identityHashCode(obj), clones.size() - 1);

        for (Class<?> c = cls; c != Object.class; c = c.getSuperclass())
            for (Field f : c.getDeclaredFields())
                cloneField(identityIdxs, clones, obj, clone, f, honorCloneable);

        return clone;
    }

    /**
     * @param identityIdxs Map of object identities to indexes in {@code clones} parameter.
     * @param clones List of already cloned objects.
     * @param obj Object to clone.
     * @param clone Clone.
     * @param f Field to clone.
     * @param honorCloneable {@code true} if method should account {@link Cloneable} interface.
     * @throws Exception If failed.
     */
    private static void cloneField(Map<Integer, Integer> identityIdxs, List<Object> clones, Object obj, Object clone,
        Field f, boolean honorCloneable) throws Exception {
        int modifiers = f.getModifiers();

        // Skip over static fields.
        if (Modifier.isStatic(modifiers))
            return;

        boolean set = false;

        if (!f.isAccessible()) {
            f.setAccessible(true);

            set = true;
        }

        try {
            if (f.getType().isPrimitive())
                f.set(clone, f.get(obj));
            else
                f.set(clone, deepClone(identityIdxs, clones, f.get(obj), honorCloneable));
        }
        finally {
            if (set)
                f.setAccessible(false);
        }
    }

    /**
     * Checks if passed in {@code 'Throwable'} has given class in {@code 'cause'} hierarchy <b>including</b> that
     * throwable itself. <p> Note that this method follows includes {@link Throwable#getSuppressed()} into check.
     *
     * @param t Throwable to check (if {@code null}, {@code false} is returned).
     * @param cls Cause classes to check (if {@code null} or empty, {@code false} is returned).
     * @return {@code True} if one of the causing exception is an instance of passed in classes, {@code false}
     * otherwise.
     */
    public static boolean hasCause(@Nullable Throwable t, @Nullable Class<? extends Throwable>... cls) {
        if (t == null || F.isEmpty(cls))
            return false;

        assert cls != null;

        for (Throwable th = t; th != null; th = th.getCause()) {
            for (Class<? extends Throwable> c : cls)
                if (c.isAssignableFrom(th.getClass()))
                    return true;

            for (Throwable n : th.getSuppressed())
                if (hasCause(n, cls))
                    return true;

            if (th.getCause() == th)
                break;
        }

        return false;
    }

    /**
     * Checks if passed in {@code 'Throwable'} has given class in {@code 'cause'} hierarchy <b>excluding</b> that
     * throwable itself. <p> Note that this method follows includes {@link Throwable#getSuppressed()} into check.
     *
     * @param t Throwable to check (if {@code null}, {@code false} is returned).
     * @param cls Cause classes to check (if {@code null} or empty, {@code false} is returned).
     * @return {@code True} if one of the causing exception is an instance of passed in classes,
     *         {@code false} otherwise.
     */
    public static boolean hasCauseExcludeRoot(@Nullable Throwable t, @Nullable Class<? extends Throwable>... cls) {
        if (t == null || F.isEmpty(cls))
            return false;

        assert cls != null;

        for (Throwable th = t.getCause(); th != null; th = th.getCause()) {
            for (Class<? extends Throwable> c : cls)
                if (c.isAssignableFrom(th.getClass()))
                    return true;

            if (th.getCause() == th)
                break;
        }

        for (Throwable n : t.getSuppressed())
            if (hasCause(n, cls))
                return true;

        return false;
    }

    /**
     * Gets first cause if passed in {@code 'Throwable'} has given class in {@code 'cause'} hierarchy.
     *
     * Note that this method follows includes {@link Throwable#getSuppressed()} into check.
     *
     * @param t Throwable to check (if {@code null}, {@code null} is returned).
     * @param cls Cause class to get cause (if {@code null}, {@code null} is returned).
     * @return First causing exception of passed in class, {@code null} otherwise.
     */
    @SuppressWarnings({"unchecked"})
    @Nullable public static <T extends Throwable> T cause(@Nullable Throwable t, @Nullable Class<T> cls) {
        if (t == null || cls == null)
            return null;

        for (Throwable th = t; th != null; th = th.getCause()) {
            if (cls.isAssignableFrom(th.getClass()))
                return (T)th;

            for (Throwable n : th.getSuppressed()) {
                T found = cause(n, cls);

                if (found != null)
                    return found;
            }

            if (th.getCause() == th)
                break;
        }

        return null;
    }

    /**
     * Finds a <code>Throwable</code> for known types.
     *
     * <p>Uses <code>instanceof</code> checks to examine the exception, looking for well known types which could contain
     * chained or wrapped exceptions.</p>
     *
     * @param throwable the exception to examine
     * @return the wrapped exception, or <code>null</code> if not found
     */
    private static Throwable getCauseUsingWellKnownTypes(Throwable throwable) {
        if (throwable instanceof SQLException)
            return ((SQLException)throwable).getNextException();

        if (throwable instanceof InvocationTargetException)
            return ((InvocationTargetException)throwable).getTargetException();

        return null;
    }

    /**
     * Finds a <code>Throwable</code> by method name.
     *
     * @param throwable the exception to examine
     * @param mtdName the name of the method to find and invoke
     * @return the wrapped exception, or <code>null</code> if not found
     */
    private static Throwable getCauseUsingMethodName(Throwable throwable, String mtdName) {
        Method mtd = null;

        try {
            mtd = throwable.getClass().getMethod(mtdName, null);
        }
        catch (NoSuchMethodException | SecurityException ignored) {
            // exception ignored
        }

        if (mtd != null && Throwable.class.isAssignableFrom(mtd.getReturnType())) {
            try {
                return (Throwable)mtd.invoke(throwable, EMPTY_OBJECT_ARRAY);
            }
            catch (IllegalAccessException | IllegalArgumentException | InvocationTargetException ignored) {
                // exception ignored
            }
        }

        return null;
    }

    /**
     * Finds a <code>Throwable</code> by field name.
     *
     * @param throwable the exception to examine
     * @param fieldName the name of the attribute to examine
     * @return the wrapped exception, or <code>null</code> if not found
     */
    private static Throwable getCauseUsingFieldName(Throwable throwable, String fieldName) {
        Field field = null;

        try {
            field = throwable.getClass().getField(fieldName);
        }
        catch (NoSuchFieldException | SecurityException ignored) {
            // exception ignored
        }

        if (field != null && Throwable.class.isAssignableFrom(field.getType())) {
            try {
                return (Throwable)field.get(throwable);
            }
            catch (IllegalAccessException | IllegalArgumentException ignored) {
                // exception ignored
            }
        }

        return null;
    }

    /**
     * Checks if the Throwable class has a <code>getCause</code> method.
     *
     * This is true for JDK 1.4 and above.
     *
     * @return true if Throwable is nestable.
     */
    public static boolean isThrowableNested() {
        return THROWABLE_CAUSE_METHOD != null;
    }

    /**
     * Checks whether this <code>Throwable</code> class can store a cause.
     *
     * This method does <b>not</b> check whether it actually does store a cause.
     *
     * @param throwable the <code>Throwable</code> to examine, may be null.
     * @return boolean <code>true</code> if nested otherwise <code>false</code>.
     */
    public static boolean isNestedThrowable(Throwable throwable) {
        if (throwable == null)
            return false;

        if (throwable instanceof SQLException || throwable instanceof InvocationTargetException)
            return true;

        if (isThrowableNested())
            return true;

        Class<?> cls = throwable.getClass();
        for (String CAUSE_MTD_NAME : CAUSE_MTD_NAMES) {
            try {
                Method mtd = cls.getMethod(CAUSE_MTD_NAME, null);
                if (mtd != null && Throwable.class.isAssignableFrom(mtd.getReturnType())) {
                    return true;
                }
            }
            catch (NoSuchMethodException | SecurityException ignored) {
                // exception ignored
            }
        }

        try {
            Field field = cls.getField("detail");
            if (field != null)
                return true;
        }
        catch (NoSuchFieldException | SecurityException ignored) {
            // exception ignored
        }

        return false;
    }

    /**
     * Introspects the <code>Throwable</code> to obtain the cause.
     *
     * The method searches for methods with specific names that return a <code>Throwable</code> object.
     * This will pick up most wrapping exceptions, including those from JDK 1.4.
     *
     * The default list searched for are:</p> <ul> <li><code>getCause()</code></li>
     * <li><code>getNextException()</code></li> <li><code>getTargetException()</code></li>
     * <li><code>getException()</code></li> <li><code>getSourceException()</code></li>
     * <li><code>getRootCause()</code></li> <li><code>getCausedByException()</code></li>
     * <li><code>getNested()</code></li> </ul>
     *
     * <p>In the absence of any such method, the object is inspected for a <code>detail</code>
     * field assignable to a <code>Throwable</code>.</p>
     *
     * <p>If none of the above is found, returns <code>null</code>.
     *
     * @param throwable the throwable to introspect for a cause, may be null.
     * @return the cause of the <code>Throwable</code>,
     *         <code>null</code> if none found or null throwable input.
     */
    public static Throwable getCause(Throwable throwable) {
        return getCause(throwable, CAUSE_MTD_NAMES);
    }

    /**
     * Introspects the <code>Throwable</code> to obtain the cause.
     *
     * <ol> <li>Try known exception types.</li> <li>Try the supplied array of method names.</li> <li>Try the field
     * 'detail'.</li> </ol>
     *
     * <p>A <code>null</code> set of method names means use the default set. A <code>null</code> in the set of method
     * names will be ignored.</p>
     *
<<<<<<< HEAD
     * @param throwable the throwable to introspect for a cause, may be null.
     * @param mtdNames the method names, null treated as default set.
     * @return the cause of the <code>Throwable</code>, <code>null</code> if none found or null throwable input.
=======
     * @param throwable the throwable to introspect for a cause, may be null
     * @param mtdNames the method names, null treated as default set
     * @return the cause of the <code>Throwable</code>, <code>null</code> if none found or null throwable input
>>>>>>> 9694ad19
     */
    public static Throwable getCause(Throwable throwable, String[] mtdNames) {
        if (throwable == null)
            return null;
<<<<<<< HEAD
=======
        }
>>>>>>> 9694ad19

        Throwable cause = getCauseUsingWellKnownTypes(throwable);

        if (cause == null) {
            if (mtdNames == null)
                mtdNames = CAUSE_MTD_NAMES;

            for (String mtdName : mtdNames) {
                if (mtdName != null) {
                    cause = getCauseUsingMethodName(throwable, mtdName);
<<<<<<< HEAD
=======

>>>>>>> 9694ad19
                    if (cause != null)
                        break;
                }
            }

            if (cause == null)
                cause = getCauseUsingFieldName(throwable, "detail");
        }

        return cause;
    }

    /**
     * Returns the list of <code>Throwable</code> objects in the exception chain.
     *
     * <p>A throwable without cause will return a list containing one element - the input throwable. A throwable with
     * one cause will return a list containing two elements. - the input throwable and the cause throwable. A
     * <code>null</code> throwable will return a list of size zero.</p>
     *
     * <p>This method handles recursive cause structures that might otherwise cause infinite loops. The cause chain is
     * processed until the end is reached, or until the next item in the chain is already in the result set.</p>
     *
<<<<<<< HEAD
     * @param throwable the throwable to inspect, may be null
     * @return the list of throwables, never null
=======
     * @param throwable The throwable to inspect, may be null.
     * @return The list of throwables, never null.
>>>>>>> 9694ad19
     */
    public static List<Throwable> getThrowableList(Throwable throwable) {
        List<Throwable> list = new ArrayList<>();

        while (throwable != null && !list.contains(throwable)) {
            list.add(throwable);

            throwable = getCause(throwable);
        }

        return list;
    }

    /**
     * Returns the list of <code>Throwable</code> objects in the exception chain.
     *
     * A throwable without cause will return an array containing one element - the input throwable.
     * A throwable with one cause will return an array containing two elements - the input throwable
     * and the cause throwable. A <code>null</code> throwable will return an array of size zero.
     *
     * @param throwable the throwable to inspect, may be null.
     * @return the array of throwables, never null.
     * @see #getThrowableList(Throwable)
     */
    public static Throwable[] getThrowables(Throwable throwable) {
        List<Throwable> list = getThrowableList(throwable);

        return list.toArray(new Throwable[list.size()]);
    }

    /**
     * A way to get the entire nested stack-trace of an throwable.
     *
     * <p>The result of this method is highly dependent on the JDK version and whether the exceptions override
     * printStackTrace or not.</p>
     *
     * @param throwable the <code>Throwable</code> to be examined
     * @return the nested stack trace, with the root cause first
     */
    public static String getFullStackTrace(Throwable throwable) {
        StringWriter sw = new StringWriter();
        PrintWriter pw = new PrintWriter(sw, true);
        Throwable[] ts = getThrowables(throwable);

        for (Throwable t : ts) {
            t.printStackTrace(pw);
<<<<<<< HEAD
=======

>>>>>>> 9694ad19
            if (isNestedThrowable(t))
                break;
        }

        return sw.getBuffer().toString();
    }

    /**
     * Synchronously waits for all futures in the collection.
     *
     * @param futs Futures to wait for.
     * @throws GridException If any of the futures threw exception.
     */
    public static void waitAll(@Nullable Iterable<GridFuture<?>> futs) throws GridException {
        if (F.isEmpty(futs))
            return;

        for (GridFuture fut : futs)
            fut.get();
    }

    /**
     * Pretty-formatting for minutes.
     *
     * @param mins Minutes to format.
     * @return Formatted presentation of minutes.
     */
    public static String formatMins(long mins) {
        assert mins >= 0;

        if (mins == 0)
            return "< 1 min";

        SB sb = new SB();

        long dd = mins / 1440; // 1440 mins = 60 mins * 24 hours

        if (dd > 0)
            sb.a(dd).a(dd == 1 ? " day " : " days ");

        mins %= 1440;

        long hh = mins / 60;

        if (hh > 0)
            sb.a(hh).a(hh == 1 ? " hour " : " hours ");

        mins %= 60;

        if (mins > 0)
            sb.a(mins).a(mins == 1 ? " min " : " mins ");

        return sb.toString().trim();
    }

    /**
     * Exits with code {@code -1} if maximum memory is below 90% of minimally allowed threshold.
     *
     * @param min Minimum memory threshold.
     */
    public static void checkMinMemory(long min) {
        long maxMem = Runtime.getRuntime().maxMemory();

        if (maxMem < .85 * min) {
            printerrln("Heap limit is too low (" + (maxMem / (1024 * 1024)) +
                "MB), please increase heap size at least up to " + (min / (1024 * 1024)) + "MB.");

            System.exit(-1);
        }
    }

    /**
     * Copies input byte stream to output byte stream.
     *
     * @param in Input byte stream.
     * @param out Output byte stream.
     * @param bufSize Intermediate buffer size.
     * @return Number of the copied bytes.
     * @throws IOException Thrown if an I/O error occurs.
     */
    public static int copy(InputStream in, OutputStream out, int bufSize) throws IOException {
        byte[] buf = new byte[bufSize];

        int cnt = 0;

        for (int n; (n = in.read(buf)) > 0;) {
            out.write(buf, 0, n);

            cnt += n;
        }

        return cnt;
    }

    /**
     * Tries to resolve GridGain installation home folder.
     *
     * @return Installation home folder.
     * @throws GridException If GridGain home folder was not set.
     */
    public static String resolveGridGainHome() throws GridException {
        String var = getSystemOrEnv("GRIDGAIN_HOME");

        if (var != null)
            return var;
        else
            throw new GridException("Failed to resolve GridGain home folder " +
                "(please set 'GRIDGAIN_HOME' environment or system variable)");
    }

    /**
     * Parses double from possibly {@code null} or invalid string.
     *
     * @param s String to parse double from. If string is null or invalid, a default value is used.
     * @param dflt Default value for double, if parsing failed.
     * @return Resulting double.
     */
    public static double parseDouble(@Nullable String s, double dflt) {
        try {
            return s != null ? Double.parseDouble(s) : dflt;
        }
        catch (NumberFormatException ignored) {
            return dflt;
        }
    }
}<|MERGE_RESOLUTION|>--- conflicted
+++ resolved
@@ -668,23 +668,13 @@
      * <p>A <code>null</code> set of method names means use the default set. A <code>null</code> in the set of method
      * names will be ignored.</p>
      *
-<<<<<<< HEAD
      * @param throwable the throwable to introspect for a cause, may be null.
      * @param mtdNames the method names, null treated as default set.
      * @return the cause of the <code>Throwable</code>, <code>null</code> if none found or null throwable input.
-=======
-     * @param throwable the throwable to introspect for a cause, may be null
-     * @param mtdNames the method names, null treated as default set
-     * @return the cause of the <code>Throwable</code>, <code>null</code> if none found or null throwable input
->>>>>>> 9694ad19
      */
     public static Throwable getCause(Throwable throwable, String[] mtdNames) {
         if (throwable == null)
             return null;
-<<<<<<< HEAD
-=======
-        }
->>>>>>> 9694ad19
 
         Throwable cause = getCauseUsingWellKnownTypes(throwable);
 
@@ -695,10 +685,8 @@
             for (String mtdName : mtdNames) {
                 if (mtdName != null) {
                     cause = getCauseUsingMethodName(throwable, mtdName);
-<<<<<<< HEAD
-=======
-
->>>>>>> 9694ad19
+                    if (cause != null)
+
                     if (cause != null)
                         break;
                 }
@@ -721,20 +709,14 @@
      * <p>This method handles recursive cause structures that might otherwise cause infinite loops. The cause chain is
      * processed until the end is reached, or until the next item in the chain is already in the result set.</p>
      *
-<<<<<<< HEAD
      * @param throwable the throwable to inspect, may be null
      * @return the list of throwables, never null
-=======
-     * @param throwable The throwable to inspect, may be null.
-     * @return The list of throwables, never null.
->>>>>>> 9694ad19
      */
     public static List<Throwable> getThrowableList(Throwable throwable) {
         List<Throwable> list = new ArrayList<>();
 
         while (throwable != null && !list.contains(throwable)) {
             list.add(throwable);
-
             throwable = getCause(throwable);
         }
 
@@ -766,6 +748,7 @@
      *
      * @param throwable the <code>Throwable</code> to be examined
      * @return the nested stack trace, with the root cause first
+     * @since 2.0
      */
     public static String getFullStackTrace(Throwable throwable) {
         StringWriter sw = new StringWriter();
@@ -774,10 +757,7 @@
 
         for (Throwable t : ts) {
             t.printStackTrace(pw);
-<<<<<<< HEAD
-=======
-
->>>>>>> 9694ad19
+
             if (isNestedThrowable(t))
                 break;
         }
