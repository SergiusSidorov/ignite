/*
 * Licensed to the Apache Software Foundation (ASF) under one or more
 * contributor license agreements.  See the NOTICE file distributed with
 * this work for additional information regarding copyright ownership.
 * The ASF licenses this file to You under the Apache License, Version 2.0
 * (the "License"); you may not use this file except in compliance with
 * the License.  You may obtain a copy of the License at
 *
 *      http://www.apache.org/licenses/LICENSE-2.0
 *
 * Unless required by applicable law or agreed to in writing, software
 * distributed under the License is distributed on an "AS IS" BASIS,
 * WITHOUT WARRANTIES OR CONDITIONS OF ANY KIND, either express or implied.
 * See the License for the specific language governing permissions and
 * limitations under the License.
 */

package org.apache.ignite.internal.processors.cache.query;

import org.apache.ignite.*;
import org.apache.ignite.cache.*;
import org.apache.ignite.cache.query.*;
import org.apache.ignite.cluster.*;
import org.apache.ignite.internal.*;
import org.apache.ignite.internal.cluster.*;
import org.apache.ignite.internal.processors.affinity.*;
import org.apache.ignite.internal.processors.cache.*;
import org.apache.ignite.internal.processors.query.*;
import org.apache.ignite.internal.util.future.*;
import org.apache.ignite.internal.util.typedef.*;
import org.apache.ignite.internal.util.typedef.internal.*;
import org.apache.ignite.lang.*;
import org.apache.ignite.plugin.security.*;

import org.jetbrains.annotations.*;

import java.util.*;

import static org.apache.ignite.internal.processors.cache.query.GridCacheQueryType.*;

/**
 * Query adapter.
 */
public class GridCacheQueryAdapter<T> implements CacheQuery<T> {
    /** Is local node predicate. */
    private static final IgnitePredicate<ClusterNode> IS_LOC_NODE = new IgnitePredicate<ClusterNode>() {
        @Override public boolean apply(ClusterNode n) {
            return n.isLocal();
        }
    };

    /** */
    private final GridCacheContext<?, ?> cctx;

    /** */
    private final GridCacheQueryType type;

    /** */
    private final IgniteLogger log;

    /** Class name in case of portable query. */
    private final String clsName;

    /** */
    private final String clause;

    /** */
    private final IgniteBiPredicate<Object, Object> filter;

    /** Partition. */
    private Integer part;

    /** */
    private final boolean incMeta;

    /** */
    private volatile GridCacheQueryMetricsAdapter metrics;

    /** */
    private volatile int pageSize = Query.DFLT_PAGE_SIZE;

    /** */
    private volatile long timeout;

    /** */
    private volatile boolean keepAll = true;

    /** */
    private volatile boolean incBackups;

    /** */
    private volatile boolean dedup;

    /** */
    private volatile ClusterGroup prj;

    /** */
    private boolean keepPortable;

    /** */
    private UUID subjId;

    /** */
    private int taskHash;

    /**
     * @param cctx Context.
     * @param type Query type.
     * @param clsName Class name.
     * @param clause Clause.
     * @param filter Scan filter.
     * @param part Partition.
     * @param incMeta Include metadata flag.
     * @param keepPortable Keep portable flag.
     */
    public GridCacheQueryAdapter(GridCacheContext<?, ?> cctx,
        GridCacheQueryType type,
        @Nullable String clsName,
        @Nullable String clause,
        @Nullable IgniteBiPredicate<Object, Object> filter,
        @Nullable Integer part,
        boolean incMeta,
        boolean keepPortable) {
        assert cctx != null;
        assert type != null;

        this.cctx = cctx;
        this.type = type;
        this.clsName = clsName;
        this.clause = clause;
        this.filter = filter;
        this.part = part;
        this.incMeta = incMeta;
        this.keepPortable = keepPortable;

        log = cctx.logger(getClass());

        metrics = new GridCacheQueryMetricsAdapter();
    }

    /**
     * @param cctx Context.
     * @param type Query type.
     * @param log Logger.
     * @param pageSize Page size.
     * @param timeout Timeout.
     * @param keepAll Keep all flag.
     * @param incBackups Include backups flag.
     * @param dedup Enable dedup flag.
     * @param prj Grid projection.
     * @param filter Key-value filter.
     * @param part Partition.
     * @param clsName Class name.
     * @param clause Clause.
     * @param incMeta Include metadata flag.
     * @param keepPortable Keep portable flag.
     * @param subjId Security subject ID.
     * @param taskHash Task hash.
     */
    public GridCacheQueryAdapter(GridCacheContext<?, ?> cctx,
        GridCacheQueryType type,
        IgniteLogger log,
        int pageSize,
        long timeout,
        boolean keepAll,
        boolean incBackups,
        boolean dedup,
        ClusterGroup prj,
        IgniteBiPredicate<Object, Object> filter,
        @Nullable Integer part,
        @Nullable String clsName,
        String clause,
        boolean incMeta,
        boolean keepPortable,
        UUID subjId,
        int taskHash) {
        this.cctx = cctx;
        this.type = type;
        this.log = log;
        this.pageSize = pageSize;
        this.timeout = timeout;
        this.keepAll = keepAll;
        this.incBackups = incBackups;
        this.dedup = dedup;
        this.prj = prj;
        this.filter = filter;
        this.part = part;
        this.clsName = clsName;
        this.clause = clause;
        this.incMeta = incMeta;
        this.keepPortable = keepPortable;
        this.subjId = subjId;
        this.taskHash = taskHash;
    }

    /**
     * @return Type.
     */
    public GridCacheQueryType type() {
        return type;
    }

    /**
     * @return Class name.
     */
    @Nullable public String queryClassName() {
        return clsName;
    }

    /**
     * @return Clause.
     */
    @Nullable public String clause() {
        return clause;
    }

    /**
     * @return Include metadata flag.
     */
    public boolean includeMetadata() {
        return incMeta;
    }

    /**
     * @return {@code True} if portable should not be deserialized.
     */
    public boolean keepPortable() {
        return keepPortable;
    }

    /**
     * Forces query to keep portable object representation even if query was created on plain projection.
     *
     * @param keepPortable Keep portable flag.
     */
    public void keepPortable(boolean keepPortable) {
        this.keepPortable = keepPortable;
    }

    /**
     * @return Security subject ID.
     */
    public UUID subjectId() {
        return subjId;
    }

    /**
     * @return Task hash.
     */
    public int taskHash() {
        return taskHash;
    }

    /**
     * @param subjId Security subject ID.
     */
    public void subjectId(UUID subjId) {
        this.subjId = subjId;
    }

    /** {@inheritDoc} */
    @Override public CacheQuery<T> pageSize(int pageSize) {
        A.ensure(pageSize > 0, "pageSize > 0");

        this.pageSize = pageSize;

        return this;
    }

    /**
     * @return Page size.
     */
    public int pageSize() {
        return pageSize;
    }

    /** {@inheritDoc} */
    @Override public CacheQuery<T> timeout(long timeout) {
        A.ensure(timeout >= 0, "timeout >= 0");

        this.timeout = timeout;

        return this;
    }

    /**
     * @return Timeout.
     */
    public long timeout() {
        return timeout;
    }

    /** {@inheritDoc} */
    @Override public CacheQuery<T> keepAll(boolean keepAll) {
        this.keepAll = keepAll;

        return this;
    }

    /**
     * @return Keep all flag.
     */
    public boolean keepAll() {
        return keepAll;
    }

    /** {@inheritDoc} */
    @Override public CacheQuery<T> includeBackups(boolean incBackups) {
        this.incBackups = incBackups;

        return this;
    }

    /**
     * @return Include backups.
     */
    public boolean includeBackups() {
        return incBackups;
    }

    /** {@inheritDoc} */
    @Override public CacheQuery<T> enableDedup(boolean dedup) {
        this.dedup = dedup;

        return this;
    }

    /**
     * @return Enable dedup flag.
     */
    public boolean enableDedup() {
        return dedup;
    }

    /** {@inheritDoc} */
    @Override public CacheQuery<T> projection(ClusterGroup prj) {
        this.prj = prj;

        return this;
    }

    /**
     * @return Grid projection.
     */
    public ClusterGroup projection() {
        return prj;
    }

    /**
     * @return Key-value filter.
     */
    @Nullable public <K, V> IgniteBiPredicate<K, V> scanFilter() {
        return (IgniteBiPredicate<K, V>)filter;
    }

    /**
     * @return Partition.
     */
    @Nullable public Integer partition() {
        return part;
    }

    /**
     * @throws IgniteCheckedException If query is invalid.
     */
    public void validate() throws IgniteCheckedException {
        if ((type != SCAN && type != SET) && !GridQueryProcessor.isEnabled(cctx.config()))
            throw new IgniteCheckedException("Indexing is disabled for cache: " + cctx.cache().name());
    }

    /**
     * @param res Query result.
     * @param err Error or {@code null} if query executed successfully.
     * @param startTime Start time.
     * @param duration Duration.
     */
    public void onExecuted(Object res, Throwable err, long startTime, long duration) {
        boolean fail = err != null;

        // Update own metrics.
        metrics.onQueryExecute(duration, fail);

        // Update metrics in query manager.
        cctx.queries().onMetricsUpdate(duration, fail);

        if (log.isDebugEnabled())
            log.debug("Query execution finished [qry=" + this + ", startTime=" + startTime +
                ", duration=" + duration + ", fail=" + fail + ", res=" + res + ']');
    }

    /** {@inheritDoc} */
    @Override public CacheQueryFuture<T> execute(@Nullable Object... args) {
        return execute(null, null, args);
    }

    /** {@inheritDoc} */
    @Override public <R> CacheQueryFuture<R> execute(IgniteReducer<T, R> rmtReducer, @Nullable Object... args) {
        return execute(rmtReducer, null, args);
    }

    /** {@inheritDoc} */
    @Override public <R> CacheQueryFuture<R> execute(IgniteClosure<T, R> rmtTransform, @Nullable Object... args) {
        return execute(null, rmtTransform, args);
    }

    /** {@inheritDoc} */
    @Override public QueryMetrics metrics() {
        return metrics.copy();
    }

    /** {@inheritDoc} */
    @Override public void resetMetrics() {
        metrics = new GridCacheQueryMetricsAdapter();
    }

    /**
     * @param rmtReducer Optional reducer.
     * @param rmtTransform Optional transformer.
     * @param args Arguments.
     * @return Future.
     */
    @SuppressWarnings("IfMayBeConditional")
    private <R> CacheQueryFuture<R> execute(@Nullable IgniteReducer<T, R> rmtReducer,
        @Nullable IgniteClosure<T, R> rmtTransform, @Nullable Object... args) {
        Collection<ClusterNode> nodes = nodes();

        cctx.checkSecurity(SecurityPermission.CACHE_READ);

        if (nodes.isEmpty())
            return new GridCacheQueryErrorFuture<>(cctx.kernalContext(), new ClusterGroupEmptyCheckedException());

        if (log.isDebugEnabled())
            log.debug("Executing query [query=" + this + ", nodes=" + nodes + ']');

        if (cctx.deploymentEnabled()) {
            try {
                cctx.deploy().registerClasses(filter, rmtReducer, rmtTransform);
                cctx.deploy().registerClasses(args);
            }
            catch (IgniteCheckedException e) {
                return new GridCacheQueryErrorFuture<>(cctx.kernalContext(), e);
            }
        }

        if (subjId == null)
            subjId = cctx.localNodeId();

        taskHash = cctx.kernalContext().job().currentTaskNameHash();

        final GridCacheQueryBean bean = new GridCacheQueryBean(this, (IgniteReducer<Object, Object>)rmtReducer,
            (IgniteClosure<Object, Object>)rmtTransform, args);

        final GridCacheQueryManager qryMgr = cctx.queries();

        boolean loc = nodes.size() == 1 && F.first(nodes).id().equals(cctx.localNodeId());

        if (type == SQL_FIELDS || type == SPI)
            return (CacheQueryFuture<R>)(loc ? qryMgr.queryFieldsLocal(bean) :
                qryMgr.queryFieldsDistributed(bean, nodes));
        else if (type == SCAN && part != null && nodes.size() > 1)
            return new CacheQueryFallbackFuture<>(nodes, bean, qryMgr);
        else
            return (CacheQueryFuture<R>)(loc ? qryMgr.queryLocal(bean) : qryMgr.queryDistributed(bean, nodes));
    }

    /**
     * @return Nodes to execute on.
     */
    private Collection<ClusterNode> nodes() {
        CacheMode cacheMode = cctx.config().getCacheMode();

        switch (cacheMode) {
            case LOCAL:
                if (prj != null)
                    U.warn(log, "Ignoring query projection because it's executed over LOCAL cache " +
                        "(only local node will be queried): " + this);

                return Collections.singletonList(cctx.localNode());

            case REPLICATED:
                if (prj != null || partition() != null)
                    return nodes(cctx, prj, partition());

                return cctx.affinityNode() ?
                    Collections.singletonList(cctx.localNode()) :
                    Collections.singletonList(F.rand(nodes(cctx, null, partition())));

            case PARTITIONED:
                return nodes(cctx, prj, partition());

            default:
                throw new IllegalStateException("Unknown cache distribution mode: " + cacheMode);
        }
    }

    /**
     * @param cctx Cache context.
     * @param prj Projection (optional).
     * @return Collection of data nodes in provided projection (if any).
     */
    private static Collection<ClusterNode> nodes(final GridCacheContext<?, ?> cctx,
        @Nullable final ClusterGroup prj, @Nullable final Integer part) {
        assert cctx != null;

<<<<<<< HEAD
        final AffinityTopologyVersion topVer = cctx.affinity().affinityTopologyVersion();

        final Set<ClusterNode> owners =
            part == null ? Collections.<ClusterNode>emptySet() : new HashSet<>(cctx.topology().owners(part, topVer));

        return F.view(CU.allNodes(cctx), new P1<ClusterNode>() {
            @Override public boolean apply(ClusterNode n) {

                return cctx.discovery().cacheAffinityNode(n, cctx.name()) &&
                    (prj == null || prj.node(n.id()) != null) &&
                    (part == null || owners.contains(n));
=======
        Collection<ClusterNode> affNodes = CU.affinityNodes(cctx);

        if (prj == null)
            return affNodes;

        return F.view(affNodes, new P1<ClusterNode>() {
            @Override public boolean apply(ClusterNode n) {
                return prj.node(n.id()) != null;
>>>>>>> 541b1e0f
            }
        });
    }

    /** {@inheritDoc} */
    @Override public String toString() {
        return S.toString(GridCacheQueryAdapter.class, this);
    }

    /**
     * Wrapper for queries with fallback.
     */
    private static class CacheQueryFallbackFuture<R> extends GridFutureAdapter<Collection<R>>
        implements CacheQueryFuture<R> {
        /** Query future. */
        private volatile GridCacheQueryFutureAdapter<?, ?, R> fut;

        /** Backups. */
        private final Queue<ClusterNode> nodes;

        /** Bean. */
        private final GridCacheQueryBean bean;

        /** Query manager. */
        private final GridCacheQueryManager qryMgr;

        /**
         * @param nodes Backups.
         * @param bean Bean.
         * @param qryMgr Query manager.
         */
        public CacheQueryFallbackFuture(Collection<ClusterNode> nodes, GridCacheQueryBean bean,
            GridCacheQueryManager qryMgr) {
            this.nodes = fallbacks(nodes);
            this.bean = bean;
            this.qryMgr = qryMgr;

            init();
        }

        /**
         * @param nodes Nodes.
         */
        private Queue<ClusterNode> fallbacks(Collection<ClusterNode> nodes) {
            Queue<ClusterNode> fallbacks = new LinkedList<>();

            ClusterNode node = F.first(F.view(nodes, IS_LOC_NODE));

            if (node != null)
                fallbacks.add(node);

            fallbacks.addAll(node != null ? F.view(nodes, F.not(IS_LOC_NODE)) : nodes);

            return fallbacks;
        }

        /**
         *
         */
        private void init() {
            ClusterNode node = nodes.poll();

            GridCacheQueryFutureAdapter<?, ?, R> fut0 =
                (GridCacheQueryFutureAdapter<?, ?, R>)(node.isLocal() ? qryMgr.queryLocal(bean) :
                    qryMgr.queryDistributed(bean, Collections.singleton(node)));

            fut0.listen(new IgniteInClosure<IgniteInternalFuture<Collection<R>>>() {
                @Override public void apply(IgniteInternalFuture<Collection<R>> fut) {
                    try {
                        onDone(fut.get());
                    }
                    catch (IgniteCheckedException e) {
                        if (F.isEmpty(nodes))
                            onDone(e);
                        else
                            init();
                    }
                }
            });

            fut = fut0;
        }

        /** {@inheritDoc} */
        @Override public int available() {
            return fut.available();
        }

        /** {@inheritDoc} */
        @Override public boolean cancel() throws IgniteCheckedException {
            return fut.cancel();
        }

        /** {@inheritDoc} */
        @Override public R next() {
            return fut.next();
        }
    }
}<|MERGE_RESOLUTION|>--- conflicted
+++ resolved
@@ -502,28 +502,22 @@
         @Nullable final ClusterGroup prj, @Nullable final Integer part) {
         assert cctx != null;
 
-<<<<<<< HEAD
         final AffinityTopologyVersion topVer = cctx.affinity().affinityTopologyVersion();
+
+        Collection<ClusterNode> affNodes = CU.affinityNodes(cctx);
+
+        if (prj == null && part == null)
+            return affNodes;
 
         final Set<ClusterNode> owners =
             part == null ? Collections.<ClusterNode>emptySet() : new HashSet<>(cctx.topology().owners(part, topVer));
 
-        return F.view(CU.allNodes(cctx), new P1<ClusterNode>() {
+        return F.view(affNodes, new P1<ClusterNode>() {
             @Override public boolean apply(ClusterNode n) {
 
                 return cctx.discovery().cacheAffinityNode(n, cctx.name()) &&
                     (prj == null || prj.node(n.id()) != null) &&
                     (part == null || owners.contains(n));
-=======
-        Collection<ClusterNode> affNodes = CU.affinityNodes(cctx);
-
-        if (prj == null)
-            return affNodes;
-
-        return F.view(affNodes, new P1<ClusterNode>() {
-            @Override public boolean apply(ClusterNode n) {
-                return prj.node(n.id()) != null;
->>>>>>> 541b1e0f
             }
         });
     }
