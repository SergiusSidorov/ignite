/*
 * Licensed to the Apache Software Foundation (ASF) under one or more
 * contributor license agreements.  See the NOTICE file distributed with
 * this work for additional information regarding copyright ownership.
 * The ASF licenses this file to You under the Apache License, Version 2.0
 * (the "License"); you may not use this file except in compliance with
 * the License.  You may obtain a copy of the License at
 *
 *      http://www.apache.org/licenses/LICENSE-2.0
 *
 * Unless required by applicable law or agreed to in writing, software
 * distributed under the License is distributed on an "AS IS" BASIS,
 * WITHOUT WARRANTIES OR CONDITIONS OF ANY KIND, either express or implied.
 * See the License for the specific language governing permissions and
 * limitations under the License.
 */

package org.apache.ignite.internal.processors.cache;

import org.apache.ignite.*;
import org.apache.ignite.cluster.*;
import org.apache.ignite.events.*;
import org.apache.ignite.internal.*;
import org.apache.ignite.internal.processors.affinity.*;
import org.apache.ignite.internal.util.*;
import org.apache.ignite.internal.util.future.*;
import org.apache.ignite.internal.util.typedef.*;
import org.jetbrains.annotations.*;

import java.util.*;

/**
 * Cache affinity manager.
 */
public class GridCacheAffinityManager extends GridCacheManagerAdapter {
<<<<<<< HEAD
    /** Factor for maximum number of attempts to calculate all partition affinity keys. */
    private static final int MAX_PARTITION_KEY_ATTEMPT_RATIO = 10;

    /** */
    private static final AffinityTopologyVersion TOP_FIRST = new AffinityTopologyVersion(1);

=======
>>>>>>> 1356a206
    /** Affinity cached function. */
    private GridAffinityAssignmentCache aff;

    /** {@inheritDoc} */
    @Override public void start0() throws IgniteCheckedException {
        aff = new GridAffinityAssignmentCache(cctx, cctx.namex(), cctx.config().getAffinity(),
            cctx.config().getAffinityMapper(), cctx.config().getBackups());
    }

    /** {@inheritDoc} */
    @Override protected void onKernalStart0() throws IgniteCheckedException {
        if (cctx.isLocal())
            // No discovery event needed for local affinity.
            aff.calculate(TOP_FIRST, null);
    }

    /** {@inheritDoc} */
    @Override protected void onKernalStop0(boolean cancel) {
        aff.onKernalStop();
    }

    /** {@inheritDoc} */
    @Override protected void stop0(boolean cancel) {
        aff = null;
    }

    /**
     * Gets affinity ready future, a future that will be completed after affinity with given
     * topology version is calculated.
     *
     * @param topVer Topology version to wait.
     * @return Affinity ready future.
     */
    public IgniteInternalFuture<AffinityTopologyVersion> affinityReadyFuture(long topVer) {
        return affinityReadyFuture(new AffinityTopologyVersion(topVer));
    }

    /**
     * Gets affinity ready future, a future that will be completed after affinity with given
     * topology version is calculated.
     *
     * @param topVer Topology version to wait.
     * @return Affinity ready future.
     */
    public IgniteInternalFuture<AffinityTopologyVersion> affinityReadyFuture(AffinityTopologyVersion topVer) {
        assert !cctx.isLocal();

        IgniteInternalFuture<AffinityTopologyVersion> fut = aff.readyFuture(topVer);

        return fut != null ? fut : new GridFinishedFuture<>(topVer);
    }

    /**
     * Gets affinity ready future that will be completed after affinity with given topology version is calculated.
     * Will return {@code null} if topology with given version is ready by the moment method is invoked.
     *
     * @param topVer Topology version to wait.
     * @return Affinity ready future or {@code null}.
     */
    @Nullable public IgniteInternalFuture<AffinityTopologyVersion> affinityReadyFuturex(AffinityTopologyVersion topVer) {
        assert !cctx.isLocal();

        return aff.readyFuture(topVer);
    }

    /**
     * Clean up outdated cache items.
     *
     * @param topVer Actual topology version, older versions will be removed.
     */
    public void cleanUpCache(AffinityTopologyVersion topVer) {
        assert !cctx.isLocal();

        aff.cleanUpCache(topVer);
    }

    /**
     * Initializes affinity for joined node.
     *
     * @param topVer Topology version.
     * @param affAssignment Affinity assignment for this topology version.
     */
    public void initializeAffinity(AffinityTopologyVersion topVer, List<List<ClusterNode>> affAssignment) {
        assert !cctx.isLocal();

        aff.initialize(topVer, affAssignment);
    }

    /**
     * @param topVer Topology version.
     * @return Affinity assignments.
     */
    public List<List<ClusterNode>> assignments(AffinityTopologyVersion topVer) {
        if (cctx.isLocal())
            topVer = new AffinityTopologyVersion(1);

        return aff.assignments(topVer);
    }

    /**
     * Calculates affinity cache for given topology version.
     *
     * @param topVer Topology version to calculate affinity for.
     * @param discoEvt Discovery event that causes this topology change.
     */
    public List<List<ClusterNode>> calculateAffinity(AffinityTopologyVersion topVer, DiscoveryEvent discoEvt) {
        assert !cctx.isLocal();

        return aff.calculate(topVer, discoEvt);
    }

    /**
     * @return Partition count.
     */
    public int partitions() {
        return aff.partitions();
    }

    /**
     * NOTE: Use this method always when you need to calculate partition id for
     * a key provided by user. It's required since we should apply affinity mapper
     * logic in order to find a key that will eventually be passed to affinity function.
     *
     * @param key Key.
     * @return Partition.
     */
    public <T> int partition(Object key) {
        return aff.partition(key);
    }

    /**
     * @param key Key.
     * @param topVer Topology version.
     * @return Affinity nodes.
     */
    public List<ClusterNode> nodes(Object key, AffinityTopologyVersion topVer) {
        return nodes(partition(key), topVer);
    }

    /**
     * @param part Partition.
     * @param topVer Topology version.
     * @return Affinity nodes.
     */
    public List<ClusterNode> nodes(int part, AffinityTopologyVersion topVer) {
        if (cctx.isLocal())
            topVer = new AffinityTopologyVersion(1);

        return aff.nodes(part, topVer);
    }

    /**
     * @param key Key to check.
     * @param topVer Topology version.
     * @return Primary node for given key.
     */
    @Nullable public ClusterNode primary(Object key, AffinityTopologyVersion topVer) {
        return primary(partition(key), topVer);
    }

    /**
     * @param part Partition.
     * @param topVer Topology version.
     * @return Primary node for given key.
     */
    @Nullable public ClusterNode primary(int part, AffinityTopologyVersion topVer) {
        List<ClusterNode> nodes = nodes(part, topVer);

        if (nodes.isEmpty())
            return null;

        return nodes.get(0);
    }

    /**
     * @param n Node to check.
     * @param key Key to check.
     * @param topVer Topology version.
     * @return {@code True} if checked node is primary for given key.
     */
    public boolean primary(ClusterNode n, Object key, AffinityTopologyVersion topVer) {
        return F.eq(primary(key, topVer), n);
    }

    /**
     * @param n Node to check.
     * @param part Partition.
     * @param topVer Topology version.
     * @return {@code True} if checked node is primary for given key.
     */
    public boolean primary(ClusterNode n, int part, AffinityTopologyVersion topVer) {
        return F.eq(primary(part, topVer), n);
    }

    /**
     * @param key Key to check.
     * @param topVer Topology version.
     * @return Backup nodes.
     */
    public Collection<ClusterNode> backups(Object key, AffinityTopologyVersion topVer) {
        return backups(partition(key), topVer);
    }

    /**
     * @param part Partition.
     * @param topVer Topology version.
     * @return Backup nodes.
     */
    public Collection<ClusterNode> backups(int part, AffinityTopologyVersion topVer) {
        List<ClusterNode> nodes = nodes(part, topVer);

        assert !F.isEmpty(nodes);

        if (nodes.size() == 1)
            return Collections.emptyList();

        return F.view(nodes, F.notEqualTo(nodes.get(0)));
    }

    /**
     * @param keys keys.
     * @param topVer Topology version.
     * @return Nodes for the keys.
     */
    public Collection<ClusterNode> remoteNodes(Iterable keys, AffinityTopologyVersion topVer) {
        Collection<Collection<ClusterNode>> colcol = new GridLeanSet<>();

        for (Object key : keys)
            colcol.add(nodes(key, topVer));

        return F.view(F.flatCollections(colcol), F.remoteNodes(cctx.localNodeId()));
    }

    /**
     * @param key Key to check.
     * @param topVer Topology version.
     * @return {@code true} if given key belongs to local node.
     */
    public boolean localNode(Object key, AffinityTopologyVersion topVer) {
        return localNode(partition(key), topVer);
    }

    /**
     * @param part Partition number to check.
     * @param topVer Topology version.
     * @return {@code true} if given partition belongs to local node.
     */
    public boolean localNode(int part, AffinityTopologyVersion topVer) {
        assert part >= 0 : "Invalid partition: " + part;

        return nodes(part, topVer).contains(cctx.localNode());
    }

    /**
     * @param node Node.
     * @param part Partition number to check.
     * @param topVer Topology version.
     * @return {@code true} if given partition belongs to specified node.
     */
    public boolean belongs(ClusterNode node, int part, AffinityTopologyVersion topVer) {
        assert node != null;
        assert part >= 0 : "Invalid partition: " + part;

        return nodes(part, topVer).contains(node);
    }

    /**
     * @param node Node.
     * @param key Key to check.
     * @param topVer Topology version.
     * @return {@code true} if given key belongs to specified node.
     */
    public boolean belongs(ClusterNode node, Object key, AffinityTopologyVersion topVer) {
        assert node != null;

        return belongs(node, partition(key), topVer);
    }

    /**
     * @param nodeId Node ID.
     * @param topVer Topology version to calculate affinity.
     * @return Partitions for which given node is primary.
     */
    public Set<Integer> primaryPartitions(UUID nodeId, AffinityTopologyVersion topVer) {
        if (cctx.isLocal())
            topVer = new AffinityTopologyVersion(1);

        return aff.primaryPartitions(nodeId, topVer);
    }

    /**
     * @param nodeId Node ID.
     * @param topVer Topology version to calculate affinity.
     * @return Partitions for which given node is backup.
     */
    public Set<Integer> backupPartitions(UUID nodeId, AffinityTopologyVersion topVer) {
        if (cctx.isLocal())
            topVer = new AffinityTopologyVersion(1);

        return aff.backupPartitions(nodeId, topVer);
    }

    /**
     * @return Affinity-ready topology version.
     */
    public AffinityTopologyVersion affinityTopologyVersion() {
        return aff.lastVersion();
    }
}<|MERGE_RESOLUTION|>--- conflicted
+++ resolved
@@ -33,15 +33,12 @@
  * Cache affinity manager.
  */
 public class GridCacheAffinityManager extends GridCacheManagerAdapter {
-<<<<<<< HEAD
     /** Factor for maximum number of attempts to calculate all partition affinity keys. */
     private static final int MAX_PARTITION_KEY_ATTEMPT_RATIO = 10;
 
     /** */
     private static final AffinityTopologyVersion TOP_FIRST = new AffinityTopologyVersion(1);
 
-=======
->>>>>>> 1356a206
     /** Affinity cached function. */
     private GridAffinityAssignmentCache aff;
 
