/*
 * Licensed to the Apache Software Foundation (ASF) under one or more
 * contributor license agreements.  See the NOTICE file distributed with
 * this work for additional information regarding copyright ownership.
 * The ASF licenses this file to You under the Apache License, Version 2.0
 * (the "License"); you may not use this file except in compliance with
 * the License.  You may obtain a copy of the License at
 *
 *      http://www.apache.org/licenses/LICENSE-2.0
 *
 * Unless required by applicable law or agreed to in writing, software
 * distributed under the License is distributed on an "AS IS" BASIS,
 * WITHOUT WARRANTIES OR CONDITIONS OF ANY KIND, either express or implied.
 * See the License for the specific language governing permissions and
 * limitations under the License.
 */

package org.apache.ignite.internal.processors.rest;

import org.apache.ignite.*;
import org.apache.ignite.configuration.*;
import org.apache.ignite.internal.*;
import org.apache.ignite.internal.processors.*;
import org.apache.ignite.internal.processors.rest.client.message.*;
import org.apache.ignite.internal.processors.rest.handlers.*;
import org.apache.ignite.internal.processors.rest.handlers.cache.*;
import org.apache.ignite.internal.processors.rest.handlers.query.*;
import org.apache.ignite.internal.processors.rest.handlers.datastructures.*;
<<<<<<< HEAD
import org.apache.ignite.internal.processors.rest.handlers.scripting.IgniteScriptingCommandHandler;
=======
import org.apache.ignite.internal.processors.rest.handlers.query.*;
>>>>>>> cab277b8
import org.apache.ignite.internal.processors.rest.handlers.task.*;
import org.apache.ignite.internal.processors.rest.handlers.top.*;
import org.apache.ignite.internal.processors.rest.handlers.version.*;
import org.apache.ignite.internal.processors.rest.protocols.tcp.*;
import org.apache.ignite.internal.processors.rest.request.*;
import org.apache.ignite.internal.processors.security.*;
import org.apache.ignite.internal.util.*;
import org.apache.ignite.internal.util.future.*;
import org.apache.ignite.internal.util.typedef.*;
import org.apache.ignite.internal.util.typedef.internal.*;
import org.apache.ignite.internal.util.worker.*;
import org.apache.ignite.internal.visor.util.*;
import org.apache.ignite.lang.*;
import org.apache.ignite.plugin.security.*;
import org.apache.ignite.plugin.security.SecurityException;
import org.jsr166.*;

import java.lang.reflect.*;
import java.util.*;
import java.util.concurrent.*;

import static org.apache.ignite.internal.processors.rest.GridRestResponse.*;
import static org.apache.ignite.plugin.security.SecuritySubjectType.*;

/**
 * Rest processor implementation.
 */
public class GridRestProcessor extends GridProcessorAdapter {
    /** HTTP protocol class name. */
    private static final String HTTP_PROTO_CLS =
        "org.apache.ignite.internal.processors.rest.protocols.http.jetty.GridJettyRestProtocol";

    /** */
    public static final byte[] ZERO_BYTES = new byte[0];

    /** Protocols. */
    private final Collection<GridRestProtocol> protos = new ArrayList<>();

    /** Command handlers. */
    protected final Map<GridRestCommand, GridRestCommandHandler> handlers = new EnumMap<>(GridRestCommand.class);

    /** */
    private final CountDownLatch startLatch = new CountDownLatch(1);

    /** Busy lock. */
    private final GridSpinReadWriteLock busyLock = new GridSpinReadWriteLock();

    /** Workers count. */
    private final LongAdder8 workersCnt = new LongAdder8();

    /** SecurityContext map. */
    private ConcurrentMap<UUID, SecurityContext> sesMap = new ConcurrentHashMap<>();

    /** Protocol handler. */
    private final GridRestProtocolHandler protoHnd = new GridRestProtocolHandler() {
        @Override public GridRestResponse handle(GridRestRequest req) throws IgniteCheckedException {
            return handleAsync(req).get();
        }

        @Override public IgniteInternalFuture<GridRestResponse> handleAsync(GridRestRequest req) {
            return handleAsync0(req);
        }
    };

    /**
     * @param req Request.
     * @return Future.
     */
    private IgniteInternalFuture<GridRestResponse> handleAsync0(final GridRestRequest req) {
        if (!busyLock.tryReadLock())
            return new GridFinishedFuture<>(
                new IgniteCheckedException("Failed to handle request (received request while stopping grid)."));

        try {
            final GridWorkerFuture<GridRestResponse> fut = new GridWorkerFuture<>();

            workersCnt.increment();

            GridWorker w = new GridWorker(ctx.gridName(), "rest-proc-worker", log) {
                @Override protected void body() {
                    try {
                        IgniteInternalFuture<GridRestResponse> res = handleRequest(req);

                        res.listen(new IgniteInClosure<IgniteInternalFuture<GridRestResponse>>() {
                            @Override public void apply(IgniteInternalFuture<GridRestResponse> f) {
                                try {
                                    fut.onDone(f.get());
                                }
                                catch (IgniteCheckedException e) {
                                    fut.onDone(e);
                                }
                            }
                        });
                    }
                    catch (Throwable e) {
                        if (e instanceof Error)
                            U.error(log, "Client request execution failed with error.", e);

                        fut.onDone(U.cast(e));

                        if (e instanceof Error)
                            throw e;
                    }
                    finally {
                        workersCnt.decrement();
                    }
                }
            };

            fut.setWorker(w);

            try {
                ctx.getRestExecutorService().execute(w);
            }
            catch (RejectedExecutionException e) {
                U.error(log, "Failed to execute worker due to execution rejection " +
                    "(increase upper bound on REST executor service). " +
                    "Will attempt to process request in the current thread instead.", e);

                w.run();
            }

            return fut;
        }
        finally {
            busyLock.readUnlock();
        }
    }

    /**
     * @param req Request.
     * @return Future.
     */
    private IgniteInternalFuture<GridRestResponse> handleRequest(final GridRestRequest req) {
        if (startLatch.getCount() > 0) {
            try {
                startLatch.await();
            }
            catch (InterruptedException e) {
                return new GridFinishedFuture<>(new IgniteCheckedException("Failed to handle request " +
                    "(protocol handler was interrupted when awaiting grid start).", e));
            }
        }

        if (log.isDebugEnabled())
            log.debug("Received request from client: " + req);

        SecurityContext subjCtx = null;

        if (ctx.security().enabled()) {
            try {
                subjCtx = authenticate(req);

                authorize(req, subjCtx);
            }
            catch (SecurityException e) {
                assert subjCtx != null;

                GridRestResponse res = new GridRestResponse(STATUS_SECURITY_CHECK_FAILED, e.getMessage());

                updateSession(req, subjCtx);
                res.sessionTokenBytes(ZERO_BYTES);

                return new GridFinishedFuture<>(res);
            }
            catch (IgniteCheckedException e) {
                return new GridFinishedFuture<>(new GridRestResponse(STATUS_AUTH_FAILED, e.getMessage()));
            }
        }

        interceptRequest(req);

        GridRestCommandHandler hnd = handlers.get(req.command());

        IgniteInternalFuture<GridRestResponse> res = hnd == null ? null : hnd.handleAsync(req);

        if (res == null)
            return new GridFinishedFuture<>(
                new IgniteCheckedException("Failed to find registered handler for command: " + req.command()));

        final SecurityContext subjCtx0 = subjCtx;

        return res.chain(new C1<IgniteInternalFuture<GridRestResponse>, GridRestResponse>() {
            @Override public GridRestResponse apply(IgniteInternalFuture<GridRestResponse> f) {
                GridRestResponse res;

                try {
                    res = f.get();
                }
                catch (Exception e) {
                    if (!X.hasCause(e, VisorClusterGroupEmptyException.class))
                        LT.error(log, e, "Failed to handle request: " + req.command());

                    if (log.isDebugEnabled())
                        log.debug("Failed to handle request [req=" + req + ", e=" + e + "]");

                    res = new GridRestResponse(STATUS_FAILED, e.getMessage());
                }

                assert res != null;

                if (ctx.security().enabled()) {
                    updateSession(req, subjCtx0);
                    res.sessionTokenBytes(ZERO_BYTES);
                }

                interceptResponse(res, req);

                return res;
            }
        });
    }

    /**
     * @param ctx Context.
     */
    public GridRestProcessor(GridKernalContext ctx) {
        super(ctx);
    }

    /** {@inheritDoc} */
    @Override public void start() throws IgniteCheckedException {
        if (isRestEnabled()) {
<<<<<<< HEAD
=======
            // Register handlers.
            addHandler(new GridCacheCommandHandler(ctx));
            addHandler(new GridTaskCommandHandler(ctx));
            addHandler(new GridTopologyCommandHandler(ctx));
            addHandler(new GridVersionCommandHandler(ctx));
            addHandler(new DataStructuresCommandHandler(ctx));
            addHandler(new QueryCommandHandler(ctx));

>>>>>>> cab277b8
            // Start protocols.
            startTcpProtocol();
            startHttpProtocol();

            for (GridRestProtocol proto : protos) {
                Collection<IgniteBiTuple<String, Object>> props = proto.getProperties();

                if (props != null) {
                    for (IgniteBiTuple<String, Object> p : props) {
                        String key = p.getKey();

                        if (key == null)
                            continue;

                        if (ctx.hasNodeAttribute(key))
                            throw new IgniteCheckedException(
                                "Node attribute collision for attribute [processor=GridRestProcessor, attr=" + key + ']');

                        ctx.addNodeAttribute(key, p.getValue());
                    }
                }
            }
        }

        if (isRestEnabled()) {
            for (GridRestProtocol proto : protos)
                proto.onKernalStart();

            startLatch.countDown();

            if (log.isDebugEnabled())
                log.debug("REST processor started.");

            // Register handlers.
            addHandler(new GridCacheCommandHandler(ctx));
            addHandler(new GridTaskCommandHandler(ctx));
            addHandler(new GridTopologyCommandHandler(ctx));
            addHandler(new GridVersionNameCommandHandler(ctx));
            addHandler(new DataStructuresCommandHandler(ctx));
            addHandler(new QueryCommandHandler(ctx));
            addHandler(new IgniteScriptingCommandHandler(ctx));
        }
    }

    /** {@inheritDoc} */
    @SuppressWarnings("BusyWait")
    @Override public void onKernalStop(boolean cancel) {
        if (isRestEnabled()) {
            busyLock.writeLock();

            boolean interrupted = Thread.interrupted();

            while (workersCnt.sum() != 0) {
                try {
                    Thread.sleep(200);
                }
                catch (InterruptedException ignored) {
                    interrupted = true;
                }
            }

            if (interrupted)
                Thread.currentThread().interrupt();

            for (GridRestProtocol proto : protos)
                proto.stop();

            // Safety.
            startLatch.countDown();

            if (log.isDebugEnabled())
                log.debug("REST processor stopped.");
        }
    }

    /**
     * Applies {@link ConnectorMessageInterceptor}
     * from {@link ConnectorConfiguration#getMessageInterceptor()} ()}
     * to all user parameters in the request.
     *
     * @param req Client request.
     */
    private void interceptRequest(GridRestRequest req) {
        ConnectorMessageInterceptor interceptor = config().getMessageInterceptor();

        if (interceptor == null)
            return;

        if (req instanceof GridRestCacheRequest) {
            GridRestCacheRequest req0 = (GridRestCacheRequest) req;

            req0.key(interceptor.onReceive(req0.key()));
            req0.value(interceptor.onReceive(req0.value()));
            req0.value2(interceptor.onReceive(req0.value2()));

            Map<Object, Object> oldVals = req0.values();

            if (oldVals != null) {
                Map<Object, Object> newVals = U.newHashMap(oldVals.size());

                for (Map.Entry<Object, Object> e : oldVals.entrySet())
                    newVals.put(interceptor.onReceive(e.getKey()), interceptor.onReceive(e.getValue()));

                req0.values(U.sealMap(newVals));
            }
        }
        else if (req instanceof GridRestTaskRequest) {
            GridRestTaskRequest req0 = (GridRestTaskRequest) req;

            List<Object> oldParams = req0.params();

            if (oldParams != null) {
                Collection<Object> newParams = new ArrayList<>(oldParams.size());

                for (Object o : oldParams)
                    newParams.add(interceptor.onReceive(o));

                req0.params(U.sealList(newParams));
            }
        }
    }

    /**
     * Applies {@link ConnectorMessageInterceptor} from
     * {@link ConnectorConfiguration#getMessageInterceptor()}
     * to all user objects in the response.
     *
     * @param res Response.
     * @param req Request.
     */
    private void interceptResponse(GridRestResponse res, GridRestRequest req) {
        ConnectorMessageInterceptor interceptor = config().getMessageInterceptor();

        if (interceptor != null && res.getResponse() != null) {
            switch (req.command()) {
                case CACHE_CONTAINS_KEYS:
                case CACHE_CONTAINS_KEY:
                case CACHE_GET:
                case CACHE_GET_ALL:
                case CACHE_PUT:
                case CACHE_ADD:
                case CACHE_PUT_ALL:
                case CACHE_REMOVE:
                case CACHE_REMOVE_ALL:
                case CACHE_REPLACE:
                case ATOMIC_INCREMENT:
                case ATOMIC_DECREMENT:
                case CACHE_CAS:
                case CACHE_APPEND:
                case CACHE_PREPEND:
                    res.setResponse(interceptSendObject(res.getResponse(), interceptor));

                    break;

                case EXE:
                    if (res.getResponse() instanceof GridClientTaskResultBean) {
                        GridClientTaskResultBean taskRes = (GridClientTaskResultBean)res.getResponse();

                        taskRes.setResult(interceptor.onSend(taskRes.getResult()));
                    }

                    break;

                default:
                    break;
            }
        }
    }

    /**
     * Applies interceptor to a response object.
     * Specially handler {@link Map} and {@link Collection} responses.
     *
     * @param obj Response object.
     * @param interceptor Interceptor to apply.
     * @return Intercepted object.
     */
    private static Object interceptSendObject(Object obj, ConnectorMessageInterceptor interceptor) {
        if (obj instanceof Map) {
            Map<Object, Object> original = (Map<Object, Object>)obj;

            Map<Object, Object> m = new HashMap<>();

            for (Map.Entry e : original.entrySet())
                m.put(interceptor.onSend(e.getKey()), interceptor.onSend(e.getValue()));

            return m;
        }
        else if (obj instanceof Collection) {
            Collection<Object> original = (Collection<Object>)obj;

            Collection<Object> c = new ArrayList<>(original.size());

            for (Object e : original)
                c.add(interceptor.onSend(e));

            return c;
        }
        else
            return interceptor.onSend(obj);
    }

    /**
     * Authenticates remote client.
     *
     * @param req Request to authenticate.
     * @return Authentication subject context.
     * @throws IgniteCheckedException If authentication failed.
     */
    private SecurityContext authenticate(GridRestRequest req) throws IgniteCheckedException {
        UUID clientId = req.clientId();
        SecurityContext secCtx = clientId == null ? null : sesMap.get(clientId);

        if (secCtx != null)
            return secCtx;

        // Authenticate client if invalid session.
        AuthenticationContext authCtx = new AuthenticationContext();

        authCtx.subjectType(REMOTE_CLIENT);
        authCtx.subjectId(req.clientId());

        SecurityCredentials cred;

        if (req.credentials() instanceof SecurityCredentials)
            cred = (SecurityCredentials)req.credentials();
        else if (req.credentials() instanceof String) {
            String credStr = (String)req.credentials();

            int idx = credStr.indexOf(':');

            cred = idx >= 0 && idx < credStr.length() ?
                new SecurityCredentials(credStr.substring(0, idx), credStr.substring(idx + 1)) :
                new SecurityCredentials(credStr, null);
        }
        else {
            cred = new SecurityCredentials();

            cred.setUserObject(req.credentials());
        }

        authCtx.address(req.address());

        authCtx.credentials(cred);

        SecurityContext subjCtx = ctx.security().authenticate(authCtx);

        if (subjCtx == null) {
            if (req.credentials() == null)
                throw new IgniteCheckedException("Failed to authenticate remote client (secure session SPI not set?): " + req);
            else
                throw new IgniteCheckedException("Failed to authenticate remote client (invalid credentials?): " + req);
        }

        return subjCtx;
    }

    /**
     * Update session.
     * @param req REST request.
     * @param sCtx Security context.
     */
    private void updateSession(GridRestRequest req, SecurityContext sCtx) {
        if (sCtx != null) {
            UUID id = req.clientId();
            sesMap.put(id, sCtx);
        }
    }

    /**
     * @param req REST request.
     * @param sCtx Security context.
     * @throws SecurityException If authorization failed.
     */
    private void authorize(GridRestRequest req, SecurityContext sCtx) throws SecurityException {
        SecurityPermission perm = null;
        String name = null;

        switch (req.command()) {
            case CACHE_GET:
            case CACHE_CONTAINS_KEY:
            case CACHE_CONTAINS_KEYS:
            case CACHE_GET_ALL:
                perm = SecurityPermission.CACHE_READ;
                name = ((GridRestCacheRequest)req).cacheName();

                break;

            case EXECUTE_SQL_QUERY:
            case EXECUTE_SQL_FIELDS_QUERY:
            case CLOSE_SQL_QUERY:
            case FETCH_SQL_QUERY:
                perm = SecurityPermission.CACHE_READ;
                name = ((RestSqlQueryRequest)req).cacheName();

                break;

            case CACHE_PUT:
            case CACHE_ADD:
            case CACHE_PUT_ALL:
            case CACHE_REPLACE:
            case CACHE_CAS:
            case CACHE_APPEND:
            case CACHE_PREPEND:
            case CACHE_GET_AND_PUT:
            case CACHE_GET_AND_REPLACE:
            case CACHE_GET_AND_PUT_IF_ABSENT:
            case CACHE_PUT_IF_ABSENT:
            case CACHE_REPLACE_VALUE:
                perm = SecurityPermission.CACHE_PUT;
                name = ((GridRestCacheRequest)req).cacheName();

                break;

            case CACHE_REMOVE:
            case CACHE_REMOVE_ALL:
            case CACHE_GET_AND_REMOVE:
            case CACHE_REMOVE_VALUE:
                perm = SecurityPermission.CACHE_REMOVE;
                name = ((GridRestCacheRequest)req).cacheName();

                break;

            case EXE:
            case RESULT:
                perm = SecurityPermission.TASK_EXECUTE;
                name = ((GridRestTaskRequest)req).taskName();

                break;

            case CACHE_METRICS:
            case CACHE_SIZE:
            case TOPOLOGY:
            case NODE:
            case VERSION:
            case NOOP:
            case QUIT:
            case ATOMIC_INCREMENT:
            case ATOMIC_DECREMENT:
            case NAME:
            case LOG:
            case GET_OR_CREATE_CACHE:
            case DESTROY_CACHE:
                break;

            default:
                throw new AssertionError("Unexpected command: " + req.command());
        }

        if (perm != null)
            ctx.security().authorize(name, perm, sCtx);
    }

    /**
     *
     * @return Whether or not REST is enabled.
     */
    private boolean isRestEnabled() {
        return !ctx.config().isDaemon() && ctx.config().getConnectorConfiguration() != null;
    }

    /**
     * @param hnd Command handler.
     */
    private void addHandler(GridRestCommandHandler hnd) {
        assert !handlers.containsValue(hnd);

        if (log.isDebugEnabled())
            log.debug("Added REST command handler: " + hnd);

        for (GridRestCommand cmd : hnd.supportedCommands()) {
            assert !handlers.containsKey(cmd) : cmd;

            handlers.put(cmd, hnd);
        }
    }

    /**
     * Starts TCP protocol.
     *
     * @throws IgniteCheckedException In case of error.
     */
    private void startTcpProtocol() throws IgniteCheckedException {
        startProtocol(new GridTcpRestProtocol(ctx));
    }

    /**
     * Starts HTTP protocol if it exists on classpath.
     *
     * @throws IgniteCheckedException In case of error.
     */
    private void startHttpProtocol() throws IgniteCheckedException {
        try {
            Class<?> cls = Class.forName(HTTP_PROTO_CLS);

            Constructor<?> ctor = cls.getConstructor(GridKernalContext.class);

            GridRestProtocol proto = (GridRestProtocol)ctor.newInstance(ctx);

            startProtocol(proto);
        }
        catch (ClassNotFoundException ignored) {
            if (log.isDebugEnabled())
                log.debug("Failed to initialize HTTP REST protocol (consider adding ignite-rest-http " +
                    "module to classpath).");
        }
        catch (NoSuchMethodException | InvocationTargetException | InstantiationException | IllegalAccessException e) {
            throw new IgniteCheckedException("Failed to initialize HTTP REST protocol.", e);
        }
    }

    /**
     * @return Client configuration.
     */
    private ConnectorConfiguration config() {
        return ctx.config().getConnectorConfiguration();
    }

    /**
     * @param proto Protocol.
     * @throws IgniteCheckedException If protocol initialization failed.
     */
    private void startProtocol(GridRestProtocol proto) throws IgniteCheckedException {
        assert proto != null;
        assert !protos.contains(proto);

        protos.add(proto);

        proto.start(protoHnd);

        if (log.isDebugEnabled())
            log.debug("Added REST protocol: " + proto);
    }

    /** {@inheritDoc} */
    @Override public void printMemoryStats() {
        X.println(">>>");
        X.println(">>> REST processor memory stats [grid=" + ctx.gridName() + ']');
        X.println(">>>   protosSize: " + protos.size());
        X.println(">>>   handlersSize: " + handlers.size());
    }
}<|MERGE_RESOLUTION|>--- conflicted
+++ resolved
@@ -26,11 +26,7 @@
 import org.apache.ignite.internal.processors.rest.handlers.cache.*;
 import org.apache.ignite.internal.processors.rest.handlers.query.*;
 import org.apache.ignite.internal.processors.rest.handlers.datastructures.*;
-<<<<<<< HEAD
 import org.apache.ignite.internal.processors.rest.handlers.scripting.IgniteScriptingCommandHandler;
-=======
-import org.apache.ignite.internal.processors.rest.handlers.query.*;
->>>>>>> cab277b8
 import org.apache.ignite.internal.processors.rest.handlers.task.*;
 import org.apache.ignite.internal.processors.rest.handlers.top.*;
 import org.apache.ignite.internal.processors.rest.handlers.version.*;
@@ -254,17 +250,6 @@
     /** {@inheritDoc} */
     @Override public void start() throws IgniteCheckedException {
         if (isRestEnabled()) {
-<<<<<<< HEAD
-=======
-            // Register handlers.
-            addHandler(new GridCacheCommandHandler(ctx));
-            addHandler(new GridTaskCommandHandler(ctx));
-            addHandler(new GridTopologyCommandHandler(ctx));
-            addHandler(new GridVersionCommandHandler(ctx));
-            addHandler(new DataStructuresCommandHandler(ctx));
-            addHandler(new QueryCommandHandler(ctx));
-
->>>>>>> cab277b8
             // Start protocols.
             startTcpProtocol();
             startHttpProtocol();
