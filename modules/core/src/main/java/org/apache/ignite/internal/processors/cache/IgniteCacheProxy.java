/*
 * Licensed to the Apache Software Foundation (ASF) under one or more
 * contributor license agreements.  See the NOTICE file distributed with
 * this work for additional information regarding copyright ownership.
 * The ASF licenses this file to You under the Apache License, Version 2.0
 * (the "License"); you may not use this file except in compliance with
 * the License.  You may obtain a copy of the License at
 *
 *      http://www.apache.org/licenses/LICENSE-2.0
 *
 * Unless required by applicable law or agreed to in writing, software
 * distributed under the License is distributed on an "AS IS" BASIS,
 * WITHOUT WARRANTIES OR CONDITIONS OF ANY KIND, either express or implied.
 * See the License for the specific language governing permissions and
 * limitations under the License.
 */

package org.apache.ignite.internal.processors.cache;

import java.io.Externalizable;
import java.io.IOException;
import java.io.ObjectInput;
import java.io.ObjectOutput;
import java.util.Collection;
import java.util.Collections;
import java.util.Date;
import java.util.Iterator;
import java.util.List;
import java.util.Map;
import java.util.NoSuchElementException;
import java.util.Set;
import java.util.UUID;
import java.util.concurrent.locks.Lock;
import javax.cache.Cache;
import javax.cache.CacheException;
import javax.cache.configuration.CacheEntryListenerConfiguration;
import javax.cache.configuration.Configuration;
import javax.cache.expiry.ExpiryPolicy;
import javax.cache.integration.CompletionListener;
import javax.cache.processor.EntryProcessor;
import javax.cache.processor.EntryProcessorException;
import javax.cache.processor.EntryProcessorResult;
import org.apache.ignite.IgniteCache;
import org.apache.ignite.IgniteCheckedException;
import org.apache.ignite.IgniteException;
import org.apache.ignite.cache.CacheEntry;
import org.apache.ignite.cache.CacheEntryProcessor;
import org.apache.ignite.cache.CacheManager;
import org.apache.ignite.cache.CacheMetrics;
import org.apache.ignite.cache.CachePeekMode;
import org.apache.ignite.cache.query.ContinuousQuery;
import org.apache.ignite.cache.query.Query;
import org.apache.ignite.cache.query.QueryCursor;
import org.apache.ignite.cache.query.QueryMetrics;
import org.apache.ignite.cache.query.ScanQuery;
import org.apache.ignite.cache.query.SpiQuery;
import org.apache.ignite.cache.query.SqlFieldsQuery;
import org.apache.ignite.cache.query.SqlQuery;
import org.apache.ignite.cache.query.TextQuery;
import org.apache.ignite.cluster.ClusterGroup;
import org.apache.ignite.configuration.CacheConfiguration;
import org.apache.ignite.internal.AsyncSupportAdapter;
import org.apache.ignite.internal.GridKernalContext;
import org.apache.ignite.internal.IgniteEx;
import org.apache.ignite.internal.IgniteInternalFuture;
import org.apache.ignite.internal.processors.affinity.AffinityTopologyVersion;
import org.apache.ignite.internal.processors.cache.query.CacheQuery;
import org.apache.ignite.internal.processors.cache.query.CacheQueryFuture;
import org.apache.ignite.internal.processors.cache.query.CacheQueryType;
import org.apache.ignite.internal.processors.query.GridQueryProcessor;
import org.apache.ignite.internal.util.GridCloseableIteratorAdapter;
import org.apache.ignite.internal.util.GridEmptyIterator;
import org.apache.ignite.internal.util.future.IgniteFutureImpl;
import org.apache.ignite.internal.util.lang.GridCloseableIterator;
import org.apache.ignite.internal.util.lang.GridClosureException;
import org.apache.ignite.internal.util.lang.IgniteOutClosureX;
import org.apache.ignite.internal.util.tostring.GridToStringExclude;
import org.apache.ignite.internal.util.tostring.GridToStringInclude;
import org.apache.ignite.internal.util.typedef.CI1;
import org.apache.ignite.internal.util.typedef.CX1;
import org.apache.ignite.internal.util.typedef.internal.A;
import org.apache.ignite.internal.util.typedef.internal.CU;
import org.apache.ignite.internal.util.typedef.internal.S;
import org.apache.ignite.internal.util.typedef.internal.U;
import org.apache.ignite.lang.IgniteBiPredicate;
import org.apache.ignite.lang.IgniteClosure;
import org.apache.ignite.lang.IgniteFuture;
import org.apache.ignite.mxbean.CacheMetricsMXBean;
import org.apache.ignite.plugin.security.SecurityPermission;
import org.jetbrains.annotations.Nullable;

/**
 * Cache proxy.
 */
public class IgniteCacheProxy<K, V> extends AsyncSupportAdapter<IgniteCache<K, V>>
    implements IgniteCache<K, V>, Externalizable {
    /** */
    private static final long serialVersionUID = 0L;

    /** */
    private static final IgniteBiPredicate ACCEPT_ALL = new IgniteBiPredicate() {
        /** */
        private static final long serialVersionUID = -1640538788290240617L;

        @Override public boolean apply(Object k, Object v) {
            return true;
        }
    };

    /** Context. */
    private GridCacheContext<K, V> ctx;

    /** Gateway. */
    private GridCacheGateway<K, V> gate;

    /** Delegate. */
    @GridToStringInclude
    private IgniteInternalCache<K, V> delegate;

    /** Operation context. */
    private CacheOperationContext opCtx;

    /** */
    @GridToStringExclude
    private GridCacheProxyImpl<K, V> internalProxy;

    /** */
    @GridToStringExclude
    private CacheManager cacheMgr;

    /** If {@code false} does not acquire read lock on gateway enter. */
    @GridToStringExclude
    private boolean lock;

    /**
     * Empty constructor required for {@link Externalizable}.
     */
    public IgniteCacheProxy() {
        // No-op.
    }

    /**
     * @param ctx Context.
     * @param delegate Delegate.
     * @param opCtx Operation context.
     * @param async Async support flag.
     */
    public IgniteCacheProxy(
        GridCacheContext<K, V> ctx,
        IgniteInternalCache<K, V> delegate,
        CacheOperationContext opCtx,
        boolean async
    ) {
        this(ctx, delegate, opCtx, async, true);
    }

    /**
     * @param ctx Context.
     * @param delegate Delegate.
     * @param opCtx Operation context.
     * @param async Async support flag.
     * @param lock If {@code false} does not acquire read lock on gateway enter.
     */
    private IgniteCacheProxy(
        GridCacheContext<K, V> ctx,
        IgniteInternalCache<K, V> delegate,
        @Nullable CacheOperationContext opCtx,
        boolean async,
        boolean lock
    ) {
        super(async);

        assert ctx != null;
        assert delegate != null;

        this.ctx = ctx;
        this.delegate = delegate;
        this.opCtx = opCtx;

        gate = ctx.gate();

        internalProxy = new GridCacheProxyImpl<>(ctx, delegate, opCtx);

        this.lock = lock;
    }

    /**
     * @return Operation context.
     */
    @Nullable public CacheOperationContext operationContext() {
        return opCtx;
    }

    /**
     * Gets cache proxy which does not acquire read lock on gateway enter, should be used only if grid read lock is
     * externally acquired.
     *
     * @return Ignite cache proxy with simple gate.
     */
    public IgniteCacheProxy<K, V> cacheNoGate() {
        return new IgniteCacheProxy<>(ctx, delegate, opCtx, isAsync(), false);
    }

    /**
     * @return Context.
     */
    public GridCacheContext<K, V> context() {
        return ctx;
    }

    /**
     * @return Gateway.
     */
    public GridCacheGateway<K, V> gate() {
        return gate;
    }

    /** {@inheritDoc} */
    @Override public CacheMetrics metrics() {
        GridCacheGateway<K, V> gate = this.gate;

        CacheOperationContext prev = onEnter(gate, opCtx);

        try {
            return ctx.cache().clusterMetrics();
        }
        finally {
            onLeave(gate, prev);
        }
    }

    /** {@inheritDoc} */
    @Override public CacheMetrics metrics(ClusterGroup grp) {
        GridCacheGateway<K, V> gate = this.gate;

        CacheOperationContext prev = onEnter(gate, opCtx);

        try {
            return ctx.cache().clusterMetrics(grp);
        }
        finally {
            onLeave(gate, prev);
        }
    }

    /** {@inheritDoc} */
    @Override public CacheMetrics localMetrics() {
        GridCacheGateway<K, V> gate = this.gate;

        CacheOperationContext prev = onEnter(gate, opCtx);

        try {
            return ctx.cache().localMetrics();
        }
        finally {
            onLeave(gate, prev);
        }
    }

    /** {@inheritDoc} */
    @Override public CacheMetricsMXBean mxBean() {
        GridCacheGateway<K, V> gate = this.gate;

        CacheOperationContext prev = onEnter(gate, opCtx);

        try {
            return ctx.cache().clusterMxBean();
        }
        finally {
            onLeave(gate, prev);
        }
    }

    /** {@inheritDoc} */
    @Override public CacheMetricsMXBean localMxBean() {
        GridCacheGateway<K, V> gate = this.gate;

        CacheOperationContext prev = onEnter(gate, opCtx);

        try {
            return ctx.cache().localMxBean();
        }
        finally {
            onLeave(gate, prev);
        }
    }

    /** {@inheritDoc} */
    @Override public <C extends Configuration<K, V>> C getConfiguration(Class<C> clazz) {
        CacheConfiguration cfg = ctx.config();

        if (!clazz.isAssignableFrom(cfg.getClass()))
            throw new IllegalArgumentException();

        return clazz.cast(cfg);
    }

    /** {@inheritDoc} */
    @SuppressWarnings("deprecation")
    @Nullable @Override public Cache.Entry<K, V> randomEntry() {
        GridKernalContext kctx = ctx.kernalContext();

        if (kctx.isDaemon() || kctx.clientNode())
            throw new UnsupportedOperationException("Not applicable for daemon or client node.");

        GridCacheGateway<K, V> gate = this.gate;

        CacheOperationContext prev = onEnter(gate, opCtx);

        try {
            return ctx.cache().randomEntry();
        }
        finally {
            onLeave(gate, prev);
        }
    }

    /** {@inheritDoc} */
    @Override public IgniteCache<K, V> withExpiryPolicy(ExpiryPolicy plc) {
        GridCacheGateway<K, V> gate = this.gate;

        CacheOperationContext prev = onEnter(gate, opCtx);

        try {
            CacheOperationContext prj0 = opCtx != null ? opCtx.withExpiryPolicy(plc) :
                new CacheOperationContext(false, null, false, plc, false, null);

            return new IgniteCacheProxy<>(ctx, delegate, prj0, isAsync(), lock);
        }
        finally {
            onLeave(gate, prev);
        }
    }

    /** {@inheritDoc} */
    @Override public IgniteCache<K, V> withSkipStore() {
        return skipStore();
    }

    /** {@inheritDoc} */
    @Override public <K1, V1> IgniteCache<K1, V1> withKeepBinary() {
        return keepBinary();
    }

    /** {@inheritDoc} */
    @Override public IgniteCache<K, V> withNoRetries() {
        GridCacheGateway<K, V> gate = this.gate;

        CacheOperationContext prev = onEnter(gate, opCtx);

        try {
            boolean noRetries = opCtx != null && opCtx.noRetries();

            if (noRetries)
                return this;

            CacheOperationContext opCtx0 = opCtx != null ? opCtx.setNoRetries(true) :
                new CacheOperationContext(false, null, false, null, true, null);

            return new IgniteCacheProxy<>(ctx,
                delegate,
                opCtx0,
                isAsync(),
                lock);
        }
        finally {
            onLeave(gate, prev);
        }
    }

    /** {@inheritDoc} */
    @Override public void loadCache(@Nullable IgniteBiPredicate<K, V> p, @Nullable Object... args) {
        try {
            GridCacheGateway<K, V> gate = this.gate;

            CacheOperationContext prev = onEnter(gate, opCtx);

            try {
                if (isAsync()) {
                    if (ctx.cache().isLocal())
                        setFuture(ctx.cache().localLoadCacheAsync(p, args));
                    else
                        setFuture(ctx.cache().globalLoadCacheAsync(p, args));
                }
                else {
                    if (ctx.cache().isLocal())
                        ctx.cache().localLoadCache(p, args);
                    else
                        ctx.cache().globalLoadCache(p, args);
                }
            }
            finally {
                onLeave(gate, prev);
            }
        }
        catch (IgniteCheckedException e) {
            throw cacheException(e);
        }
    }

    /** {@inheritDoc} */
    @Override public void localLoadCache(@Nullable IgniteBiPredicate<K, V> p, @Nullable Object... args) {
        try {
            GridCacheGateway<K, V> gate = this.gate;

            CacheOperationContext prev = onEnter(gate, opCtx);

            try {
                if (isAsync())
                    setFuture(delegate.localLoadCacheAsync(p, args));
                else
                    delegate.localLoadCache(p, args);
            }
            finally {
                onLeave(gate, prev);
            }
        }
        catch (IgniteCheckedException e) {
            throw cacheException(e);
        }
    }

    /** {@inheritDoc} */
    @Nullable @Override public V getAndPutIfAbsent(K key, V val) throws CacheException {
        try {
            GridCacheGateway<K, V> gate = this.gate;

            CacheOperationContext prev = onEnter(gate, opCtx);

            try {
                if (isAsync()) {
                    setFuture(delegate.getAndPutIfAbsentAsync(key, val));

                    return null;
                }
                else
                    return delegate.getAndPutIfAbsent(key, val);
            }
            finally {
                onLeave(gate, prev);
            }
        }
        catch (IgniteCheckedException e) {
            throw cacheException(e);
        }
    }

    /** {@inheritDoc} */
    @Override public Lock lock(K key) throws CacheException {
        return lockAll(Collections.singleton(key));
    }

    /** {@inheritDoc} */
    @Override public Lock lockAll(final Collection<? extends K> keys) {
        return new CacheLockImpl<>(gate, delegate, opCtx, keys);
    }

    /** {@inheritDoc} */
    @Override public boolean isLocalLocked(K key, boolean byCurrThread) {
        GridCacheGateway<K, V> gate = this.gate;

        CacheOperationContext prev = onEnter(gate, opCtx);

        try {
            return byCurrThread ? delegate.isLockedByThread(key) : delegate.isLocked(key);
        }
        finally {
            onLeave(gate, prev);
        }
    }

    /**
     * @param scanQry ScanQry.
     * @param transformer Transformer
     * @param grp Optional cluster group.
     * @return Cursor.
     */
    @SuppressWarnings("unchecked")
    private <T, R> QueryCursor<R> query(
        final ScanQuery scanQry,
        @Nullable final IgniteClosure<T, R> transformer,
        @Nullable ClusterGroup grp)
        throws IgniteCheckedException {

        final CacheQuery<R> qry;

        boolean isKeepBinary = opCtx != null && opCtx.isKeepBinary();

        IgniteBiPredicate<K, V> p = scanQry.getFilter();

        qry = ctx.queries().createScanQuery(p, transformer, scanQry.getPartition(), isKeepBinary);

        if (grp != null)
            qry.projection(grp);

<<<<<<< HEAD
            final GridCloseableIterator<Entry<K, V>> iter = ctx.kernalContext().query().executeQuery(CacheQueryType.SCAN,
                ctx.name(), ctx, new IgniteOutClosureX<GridCloseableIterator<Entry<K, V>>>() {
                    @Override public GridCloseableIterator<Entry<K, V>> applyx() throws IgniteCheckedException {
                        final GridCloseableIterator<Map.Entry> iter0 = qry.executeScanQuery();
=======
        final GridCloseableIterator<R> iter = ctx.kernalContext().query().executeQuery(ctx,
            new IgniteOutClosureX<GridCloseableIterator<R>>() {
                @Override public GridCloseableIterator<R> applyx() throws IgniteCheckedException {
                    final GridCloseableIterator iter0 = qry.executeScanQuery();
>>>>>>> 8f697876

                    final boolean needToConvert = transformer == null;

                    return new GridCloseableIteratorAdapter<R>() {
                        @Override protected R onNext() throws IgniteCheckedException {
                            Object next = iter0.nextX();

                            if (needToConvert) {
                                Map.Entry<K, V> entry = (Map.Entry<K, V>)next;

                                return (R) new CacheEntryImpl<>(entry.getKey(), entry.getValue());
                            }

                            return (R)next;
                        }

                        @Override protected boolean onHasNext() throws IgniteCheckedException {
                            return iter0.hasNextX();
                        }

                        @Override protected void onClose() throws IgniteCheckedException {
                            iter0.close();
                        }
                    };
                }
            }, false);

        return new QueryCursorImpl<>(iter);
    }

    /**
     * @param filter Filter.
     * @param grp Optional cluster group.
     * @return Cursor.
     */
    @SuppressWarnings("unchecked")
    private QueryCursor<Cache.Entry<K, V>> query(final Query filter, @Nullable ClusterGroup grp)
        throws IgniteCheckedException {
        final CacheQuery<Map.Entry<K, V>> qry;

        boolean isKeepBinary = opCtx != null && opCtx.isKeepBinary();

        final CacheQueryFuture<Map.Entry<K, V>> fut;

        if (filter instanceof TextQuery) {
            TextQuery p = (TextQuery)filter;

            qry = ctx.queries().createFullTextQuery(p.getType(), p.getText(), isKeepBinary);

            if (grp != null)
                qry.projection(grp);

            fut = ctx.kernalContext().query().executeQuery(CacheQueryType.FULL_TEXT, p.getText(), ctx,
                new IgniteOutClosureX<CacheQueryFuture<Map.Entry<K, V>>>() {
                    @Override public CacheQueryFuture<Map.Entry<K, V>> applyx() throws IgniteCheckedException {
                        return qry.execute();
                    }
                }, false);
        }
        else if (filter instanceof SpiQuery) {
            qry = ctx.queries().createSpiQuery(isKeepBinary);

            if (grp != null)
                qry.projection(grp);

            fut = ctx.kernalContext().query().executeQuery(CacheQueryType.SPI, "", ctx,
                new IgniteOutClosureX<CacheQueryFuture<Map.Entry<K, V>>>() {
                    @Override public CacheQueryFuture<Map.Entry<K, V>> applyx() throws IgniteCheckedException {
                        return qry.execute(((SpiQuery)filter).getArgs());
                    }
                }, false);
        }
        else {
            if (filter instanceof SqlFieldsQuery)
                throw new CacheException("Use methods 'queryFields' and 'localQueryFields' for " +
                    SqlFieldsQuery.class.getSimpleName() + ".");

            throw new CacheException("Unsupported query type: " + filter);
        }

        return new QueryCursorImpl<>(new GridCloseableIteratorAdapter<Entry<K, V>>() {
            /** */
            private Map.Entry<K, V> cur;

            @Override protected Entry<K, V> onNext() throws IgniteCheckedException {
                if (!onHasNext())
                    throw new NoSuchElementException();

                Map.Entry<K, V> e = cur;

                cur = null;

                return new CacheEntryImpl<>(e.getKey(), e.getValue());
            }

            @Override protected boolean onHasNext() throws IgniteCheckedException {
                return cur != null || (cur = fut.next()) != null;
            }

            @Override protected void onClose() throws IgniteCheckedException {
                fut.cancel();
            }
        });
    }

    /**
     * @param loc Enforce local.
     * @return Local node cluster group.
     */
    private ClusterGroup projection(boolean loc) {
        if (loc || ctx.isLocal() || isReplicatedDataNode())
            return ctx.kernalContext().grid().cluster().forLocal();

        if (ctx.isReplicated())
            return ctx.kernalContext().grid().cluster().forDataNodes(ctx.name()).forRandom();

        return null;
    }

    /**
     * Executes continuous query.
     *
     * @param qry Query.
     * @param loc Local flag.
     * @return Initial iteration cursor.
     */
    @SuppressWarnings("unchecked")
    private QueryCursor<Cache.Entry<K, V>> queryContinuous(ContinuousQuery qry, boolean loc, boolean keepBinary) {
        if (qry.getInitialQuery() instanceof ContinuousQuery)
            throw new IgniteException("Initial predicate for continuous query can't be an instance of another " +
                "continuous query. Use SCAN or SQL query for initial iteration.");

        if (qry.getLocalListener() == null)
            throw new IgniteException("Mandatory local listener is not set for the query: " + qry);

        if (qry.getRemoteFilter() != null && qry.getRemoteFilterFactory() != null)
            throw new IgniteException("Should be used either RemoterFilter or RemoteFilterFactory.");

        try {
            final UUID routineId = ctx.continuousQueries().executeQuery(
                qry.getLocalListener(),
                qry.getRemoteFilter(),
                qry.getRemoteFilterFactory(),
                qry.getPageSize(),
                qry.getTimeInterval(),
                qry.isAutoUnsubscribe(),
                loc,
                keepBinary,
                qry.isIncludeExpired());

            final QueryCursor<Cache.Entry<K, V>> cur =
                qry.getInitialQuery() != null ? query(qry.getInitialQuery()) : null;

            return new QueryCursor<Cache.Entry<K, V>>() {
                @Override public Iterator<Cache.Entry<K, V>> iterator() {
                    return cur != null ? cur.iterator() : new GridEmptyIterator<Cache.Entry<K, V>>();
                }

                @Override public List<Cache.Entry<K, V>> getAll() {
                    return cur != null ? cur.getAll() : Collections.<Cache.Entry<K, V>>emptyList();
                }

                @Override public void close() {
                    if (cur != null)
                        cur.close();

                    try {
                        ctx.kernalContext().continuous().stopRoutine(routineId).get();
                    }
                    catch (IgniteCheckedException e) {
                        throw U.convertException(e);
                    }
                }
            };
        }
        catch (IgniteCheckedException e) {
            throw U.convertException(e);
        }
    }

    /** {@inheritDoc} */
    @SuppressWarnings("unchecked")
    @Override public <R> QueryCursor<R> query(Query<R> qry) {
        A.notNull(qry, "qry");

        GridCacheGateway<K, V> gate = this.gate;

        CacheOperationContext prev = onEnter(gate, opCtx);

        try {
            ctx.checkSecurity(SecurityPermission.CACHE_READ);

            validate(qry);

            final CacheOperationContext opCtxCall = ctx.operationContextPerCall();

            if (qry instanceof ContinuousQuery)
                return (QueryCursor<R>)queryContinuous((ContinuousQuery<K, V>)qry, qry.isLocal(),
                    opCtxCall != null && opCtxCall.isKeepBinary());

            if (qry instanceof SqlQuery) {
                if (isReplicatedDataNode() && ((SqlQuery)qry).isDistributedJoins())
                    throw new CacheException("Queries using distributed JOINs have to be run on partitioned cache, " +
                        "not on replicated.");

                final SqlQuery p = (SqlQuery)qry;

                if (isReplicatedDataNode() || ctx.isLocal() || qry.isLocal())
                    return (QueryCursor<R>)new QueryCursorImpl<>(new Iterable<Cache.Entry<K, V>>() {
                        @Override public Iterator<Cache.Entry<K, V>> iterator() {
                            return ctx.kernalContext().query().queryLocal(ctx, p,
                                opCtxCall != null && opCtxCall.isKeepBinary());
                        }
                    });

                return (QueryCursor<R>)ctx.kernalContext().query().queryTwoStep(ctx, p);
            }

            if (qry instanceof SqlFieldsQuery) {
                if (isReplicatedDataNode() && ((SqlFieldsQuery)qry).isDistributedJoins())
                    throw new CacheException("Queries using distributed JOINs have to be run on partitioned cache, " +
                        "not on replicated.");

                SqlFieldsQuery p = (SqlFieldsQuery)qry;

                if (isReplicatedDataNode() || ctx.isLocal() || qry.isLocal())
                    return (QueryCursor<R>)ctx.kernalContext().query().queryLocalFields(ctx, p);

                return (QueryCursor<R>)ctx.kernalContext().query().queryTwoStep(ctx, p);
            }

            if (qry instanceof ScanQuery)
                return query((ScanQuery)qry, null, projection(qry.isLocal()));

            return (QueryCursor<R>)query(qry, projection(qry.isLocal()));
        }
        catch (Exception e) {
            if (e instanceof CacheException)
                throw (CacheException)e;

            throw new CacheException(e);
        }
        finally {
            onLeave(gate, prev);
        }
    }

    /** {@inheritDoc} */
    @Override public <T, R> QueryCursor<R> query(Query<T> qry, IgniteClosure<T, R> transformer) {
        A.notNull(qry, "qry");
        A.notNull(transformer, "transformer");

        if (!(qry instanceof ScanQuery))
            throw new UnsupportedOperationException("Transformers are supported only for SCAN queries.");

        GridCacheGateway<K, V> gate = this.gate;

        CacheOperationContext prev = onEnter(gate, opCtx);

        try {
            ctx.checkSecurity(SecurityPermission.CACHE_READ);

            validate(qry);

            return query((ScanQuery<K, V>)qry, transformer, projection(qry.isLocal()));
        }
        catch (Exception e) {
            if (e instanceof CacheException)
                throw (CacheException)e;

            throw new CacheException(e);
        }
        finally {
            onLeave(gate, prev);
        }
    }

    /**
     * @return {@code true} If this is a replicated cache and we are on a data node.
     */
    private boolean isReplicatedDataNode() {
        return ctx.isReplicated() && ctx.affinityNode();
    }

    /**
     * Checks query.
     *
     * @param qry Query
     * @throws CacheException If query indexing disabled for sql query.
     */
    private void validate(Query qry) {
        if (!GridQueryProcessor.isEnabled(ctx.config()) && !(qry instanceof ScanQuery) &&
            !(qry instanceof ContinuousQuery))
            throw new CacheException("Indexing is disabled for cache: " + ctx.cache().name() +
                ". Use setIndexedTypes or setTypeMetadata methods on CacheConfiguration to enable.");

        if (!ctx.kernalContext().query().moduleEnabled() &&
            (qry instanceof SqlQuery || qry instanceof SqlFieldsQuery || qry instanceof TextQuery))
            throw new CacheException("Failed to execute query. Add module 'ignite-indexing' to the classpath " +
                "of all Ignite nodes.");
    }

    /** {@inheritDoc} */
    @Override public Iterable<Cache.Entry<K, V>> localEntries(CachePeekMode... peekModes) throws CacheException {
        GridCacheGateway<K, V> gate = this.gate;

        CacheOperationContext prev = onEnter(gate, opCtx);

        try {
            return delegate.localEntries(peekModes);
        }
        catch (IgniteCheckedException e) {
            throw cacheException(e);
        }
        finally {
            onLeave(gate, prev);
        }
    }

    /** {@inheritDoc} */
    @Override public QueryMetrics queryMetrics() {
        GridCacheGateway<K, V> gate = this.gate;

        CacheOperationContext prev = onEnter(gate, opCtx);

        try {
            return delegate.context().queries().metrics();
        }
        finally {
            onLeave(gate, prev);
        }
    }

    /** {@inheritDoc} */
    @Override public void localEvict(Collection<? extends K> keys) {
        GridCacheGateway<K, V> gate = this.gate;

        CacheOperationContext prev = onEnter(gate, opCtx);

        try {
            delegate.evictAll(keys);
        }
        finally {
            onLeave(gate, prev);
        }
    }

    /** {@inheritDoc} */
    @Nullable @Override public V localPeek(K key, CachePeekMode... peekModes) {
        GridCacheGateway<K, V> gate = this.gate;

        CacheOperationContext prev = onEnter(gate, opCtx);

        try {
            return delegate.localPeek(key, peekModes, null);
        }
        catch (IgniteCheckedException e) {
            throw cacheException(e);
        }
        finally {
            onLeave(gate, prev);
        }
    }

    /** {@inheritDoc} */
    @Override public void localPromote(Set<? extends K> keys) throws CacheException {
        try {
            GridCacheGateway<K, V> gate = this.gate;

            CacheOperationContext prev = onEnter(gate, opCtx);

            try {
                delegate.promoteAll(keys);
            }
            finally {
                onLeave(gate, prev);
            }
        }
        catch (IgniteCheckedException e) {
            throw cacheException(e);
        }
    }

    /** {@inheritDoc} */
    @Override public int size(CachePeekMode... peekModes) throws CacheException {
        GridCacheGateway<K, V> gate = this.gate;

        CacheOperationContext prev = onEnter(gate, opCtx);

        try {
            if (isAsync()) {
                setFuture(delegate.sizeAsync(peekModes));

                return 0;
            }
            else
                return delegate.size(peekModes);
        }
        catch (IgniteCheckedException e) {
            throw cacheException(e);
        }
        finally {
            onLeave(gate, prev);
        }
    }

    /** {@inheritDoc} */
    @Override public long sizeLong(CachePeekMode... peekModes) throws CacheException {
        GridCacheGateway<K, V> gate = this.gate;

        CacheOperationContext prev = onEnter(gate, opCtx);

        try {
            if (isAsync()) {
                setFuture(delegate.sizeLongAsync(peekModes));

                return 0;
            }
            else
                return delegate.sizeLong(peekModes);
        }
        catch (IgniteCheckedException e) {
            throw cacheException(e);
        }
        finally {
            onLeave(gate, prev);
        }
    }

    /** {@inheritDoc} */
    @Override public long sizeLong(int part, CachePeekMode... peekModes) throws CacheException {
        GridCacheGateway<K, V> gate = this.gate;

        CacheOperationContext prev = onEnter(gate, opCtx);

        try {
            if (isAsync()) {
                setFuture(delegate.sizeLongAsync(part, peekModes));

                return 0;
            }
            else
                return delegate.sizeLong(part, peekModes);
        }
        catch (IgniteCheckedException e) {
            throw cacheException(e);
        }
        finally {
            onLeave(gate, prev);
        }
    }

    /** {@inheritDoc} */
    @Override public int localSize(CachePeekMode... peekModes) {
        GridCacheGateway<K, V> gate = this.gate;

        CacheOperationContext prev = onEnter(gate, opCtx);

        try {
            return delegate.localSize(peekModes);
        }
        catch (IgniteCheckedException e) {
            throw cacheException(e);
        }
        finally {
            onLeave(gate, prev);
        }
    }

    /** {@inheritDoc} */
    @Override public long localSizeLong(CachePeekMode... peekModes) {
        GridCacheGateway<K, V> gate = this.gate;

        CacheOperationContext prev = onEnter(gate, opCtx);

        try {
            return delegate.localSizeLong(peekModes);
        }
        catch (IgniteCheckedException e) {
            throw cacheException(e);
        }
        finally {
            onLeave(gate, prev);
        }
    }

    /** {@inheritDoc} */
    @Override public long localSizeLong(int part, CachePeekMode... peekModes) {
        GridCacheGateway<K, V> gate = this.gate;

        CacheOperationContext prev = onEnter(gate, opCtx);

        try {
            return delegate.localSizeLong(part, peekModes);
        }
        catch (IgniteCheckedException e) {
            throw cacheException(e);
        }
        finally {
            onLeave(gate, prev);
        }
    }

    /** {@inheritDoc} */
    @Override public V get(K key) {
        try {
            GridCacheGateway<K, V> gate = this.gate;

            CacheOperationContext prev = onEnter(gate, opCtx);

            try {
                if (isAsync()) {
                    setFuture(delegate.getAsync(key));

                    return null;
                }
                else
                    return delegate.get(key);
            }
            finally {
                onLeave(gate, prev);
            }
        }
        catch (IgniteCheckedException e) {
            throw cacheException(e);
        }
    }

    /** {@inheritDoc} */
    @Override public CacheEntry<K, V> getEntry(K key) {
        try {
            GridCacheGateway<K, V> gate = this.gate;

            CacheOperationContext prev = onEnter(gate, opCtx);

            try {
                if (isAsync()) {
                    setFuture(delegate.getEntryAsync(key));

                    return null;
                }
                else
                    return delegate.getEntry(key);
            }
            finally {
                onLeave(gate, prev);
            }
        }
        catch (IgniteCheckedException e) {
            throw cacheException(e);
        }
    }

    /** {@inheritDoc} */
    @Override public Map<K, V> getAll(Set<? extends K> keys) {
        try {
            GridCacheGateway<K, V> gate = this.gate;

            CacheOperationContext prev = onEnter(gate, opCtx);

            try {
                if (isAsync()) {
                    setFuture(delegate.getAllAsync(keys));

                    return null;
                }
                else
                    return delegate.getAll(keys);
            }
            finally {
                onLeave(gate, prev);
            }
        }
        catch (IgniteCheckedException e) {
            throw cacheException(e);
        }
    }

    /** {@inheritDoc} */
    @Override public Collection<CacheEntry<K, V>> getEntries(Set<? extends K> keys) {
        try {
            GridCacheGateway<K, V> gate = this.gate;

            CacheOperationContext prev = onEnter(gate, opCtx);

            try {
                if (isAsync()) {
                    setFuture(delegate.getEntriesAsync(keys));

                    return null;
                }
                else
                    return delegate.getEntries(keys);
            }
            finally {
                onLeave(gate, prev);
            }
        }
        catch (IgniteCheckedException e) {
            throw cacheException(e);
        }
    }

    /** {@inheritDoc} */
    @Override public Map<K, V> getAllOutTx(Set<? extends K> keys) {
        try {
            GridCacheGateway<K, V> gate = this.gate;

            CacheOperationContext prev = onEnter(gate, opCtx);

            try {
                if (isAsync()) {
                    setFuture(delegate.getAllOutTxAsync(keys));

                    return null;
                }
                else
                    return delegate.getAllOutTx(keys);
            }
            finally {
                onLeave(gate, prev);
            }
        }
        catch (IgniteCheckedException e) {
            throw cacheException(e);
        }
    }

    /**
     * @param keys Keys.
     * @return Values map.
     */
    public Map<K, V> getAll(Collection<? extends K> keys) {
        try {
            GridCacheGateway<K, V> gate = this.gate;

            CacheOperationContext prev = onEnter(gate, opCtx);

            try {
                if (isAsync()) {
                    setFuture(delegate.getAllAsync(keys));

                    return null;
                }
                else
                    return delegate.getAll(keys);
            }
            finally {
                onLeave(gate, prev);
            }
        }
        catch (IgniteCheckedException e) {
            throw cacheException(e);
        }
    }

    /**
     * Gets entry set containing internal entries.
     *
     * @param filter Filter.
     * @return Entry set.
     */
    public Set<Cache.Entry<K, V>> entrySetx(CacheEntryPredicate... filter) {
        GridCacheGateway<K, V> gate = this.gate;

        CacheOperationContext prev = onEnter(gate, opCtx);

        try {
            return delegate.entrySetx(filter);
        }
        finally {
            onLeave(gate, prev);
        }
    }

    /** {@inheritDoc} */
    @Override public boolean containsKey(K key) {
        GridCacheGateway<K, V> gate = this.gate;

        CacheOperationContext prev = onEnter(gate, opCtx);

        try {
            if (isAsync()) {
                setFuture(delegate.containsKeyAsync(key));

                return false;
            }
            else
                return delegate.containsKey(key);
        }
        finally {
            onLeave(gate, prev);
        }
    }

    /** {@inheritDoc} */
    @Override public boolean containsKeys(Set<? extends K> keys) {
        GridCacheGateway<K, V> gate = this.gate;

        CacheOperationContext prev = onEnter(gate, opCtx);

        try {
            if (isAsync()) {
                setFuture(delegate.containsKeysAsync(keys));

                return false;
            }
            else
                return delegate.containsKeys(keys);
        }
        finally {
            onLeave(gate, prev);
        }
    }

    /** {@inheritDoc} */
    @Override public void loadAll(
        Set<? extends K> keys,
        boolean replaceExisting,
        @Nullable final CompletionListener completionLsnr
    ) {
        GridCacheGateway<K, V> gate = this.gate;

        CacheOperationContext prev = onEnter(gate, opCtx);

        try {
            IgniteInternalFuture<?> fut = ctx.cache().loadAll(keys, replaceExisting);

            if (completionLsnr != null) {
                fut.listen(new CI1<IgniteInternalFuture<?>>() {
                    @Override public void apply(IgniteInternalFuture<?> fut) {
                        try {
                            fut.get();

                            completionLsnr.onCompletion();
                        }
                        catch (IgniteCheckedException e) {
                            completionLsnr.onException(cacheException(e));
                        }
                    }
                });
            }
        }
        finally {
            onLeave(gate, prev);
        }
    }

    /** {@inheritDoc} */
    @Override public void put(K key, V val) {
        try {
            GridCacheGateway<K, V> gate = this.gate;

            CacheOperationContext prev = onEnter(gate, opCtx);

            try {
                if (isAsync()) {
                    IgniteInternalFuture<Boolean> fut = delegate.putAsync(key, val);

                    IgniteInternalFuture<Void> fut0 = fut.chain(new CX1<IgniteInternalFuture<Boolean>, Void>() {
                        @Override public Void applyx(IgniteInternalFuture<Boolean> fut) throws IgniteCheckedException {
                            try {
                                fut.get();
                            }
                            catch (RuntimeException e) {
                                throw new GridClosureException(e);
                            }

                            return null;
                        }
                    });

                    setFuture(fut0);
                }
                else
                    delegate.put(key, val);
            }
            finally {
                onLeave(gate, prev);
            }
        }
        catch (IgniteCheckedException e) {
            throw cacheException(e);
        }
    }

    /** {@inheritDoc} */
    @Override public V getAndPut(K key, V val) {
        try {
            GridCacheGateway<K, V> gate = this.gate;

            CacheOperationContext prev = onEnter(gate, opCtx);

            try {
                if (isAsync()) {
                    setFuture(delegate.getAndPutAsync(key, val));

                    return null;
                }
                else
                    return delegate.getAndPut(key, val);
            }
            finally {
                onLeave(gate, prev);
            }
        }
        catch (IgniteCheckedException e) {
            throw cacheException(e);
        }
    }

    /** {@inheritDoc} */
    @Override public void putAll(Map<? extends K, ? extends V> map) {
        try {
            GridCacheGateway<K, V> gate = this.gate;

            CacheOperationContext prev = onEnter(gate, opCtx);

            try {
                if (isAsync())
                    setFuture(delegate.putAllAsync(map));
                else
                    delegate.putAll(map);
            }
            finally {
                onLeave(gate, prev);
            }
        }
        catch (IgniteCheckedException e) {
            throw cacheException(e);
        }
    }

    /** {@inheritDoc} */
    @Override public boolean putIfAbsent(K key, V val) {
        try {
            GridCacheGateway<K, V> gate = this.gate;

            CacheOperationContext prev = onEnter(gate, opCtx);

            try {
                if (isAsync()) {
                    setFuture(delegate.putIfAbsentAsync(key, val));

                    return false;
                }
                else
                    return delegate.putIfAbsent(key, val);
            }
            finally {
                onLeave(gate, prev);
            }
        }
        catch (IgniteCheckedException e) {
            throw cacheException(e);
        }
    }

    /** {@inheritDoc} */
    @Override public boolean remove(K key) {
        try {
            GridCacheGateway<K, V> gate = this.gate;

            CacheOperationContext prev = onEnter(gate, opCtx);

            try {
                if (isAsync()) {
                    setFuture(delegate.removeAsync(key));

                    return false;
                }
                else
                    return delegate.remove(key);
            }
            finally {
                onLeave(gate, prev);
            }
        }
        catch (IgniteCheckedException e) {
            throw cacheException(e);
        }
    }

    /** {@inheritDoc} */
    @Override public boolean remove(K key, V oldVal) {
        try {
            GridCacheGateway<K, V> gate = this.gate;

            CacheOperationContext prev = onEnter(gate, opCtx);

            try {
                if (isAsync()) {
                    setFuture(delegate.removeAsync(key, oldVal));

                    return false;
                }
                else
                    return delegate.remove(key, oldVal);
            }
            finally {
                onLeave(gate, prev);
            }
        }
        catch (IgniteCheckedException e) {
            throw cacheException(e);
        }
    }

    /** {@inheritDoc} */
    @Override public V getAndRemove(K key) {
        try {
            GridCacheGateway<K, V> gate = this.gate;

            CacheOperationContext prev = onEnter(gate, opCtx);

            try {
                if (isAsync()) {
                    setFuture(delegate.getAndRemoveAsync(key));

                    return null;
                }
                else
                    return delegate.getAndRemove(key);
            }
            finally {
                onLeave(gate, prev);
            }
        }
        catch (IgniteCheckedException e) {
            throw cacheException(e);
        }
    }

    /** {@inheritDoc} */
    @Override public boolean replace(K key, V oldVal, V newVal) {
        try {
            GridCacheGateway<K, V> gate = this.gate;

            CacheOperationContext prev = onEnter(gate, opCtx);

            try {
                if (isAsync()) {
                    setFuture(delegate.replaceAsync(key, oldVal, newVal));

                    return false;
                }
                else
                    return delegate.replace(key, oldVal, newVal);
            }
            finally {
                onLeave(gate, prev);
            }
        }
        catch (IgniteCheckedException e) {
            throw cacheException(e);
        }
    }

    /** {@inheritDoc} */
    @Override public boolean replace(K key, V val) {
        try {
            GridCacheGateway<K, V> gate = this.gate;

            CacheOperationContext prev = onEnter(gate, opCtx);

            try {
                if (isAsync()) {
                    setFuture(delegate.replaceAsync(key, val));

                    return false;
                }
                else
                    return delegate.replace(key, val);
            }
            finally {
                onLeave(gate, prev);
            }
        }
        catch (IgniteCheckedException e) {
            throw cacheException(e);
        }
    }

    /** {@inheritDoc} */
    @Override public V getAndReplace(K key, V val) {
        try {
            GridCacheGateway<K, V> gate = this.gate;

            CacheOperationContext prev = onEnter(gate, opCtx);

            try {
                if (isAsync()) {
                    setFuture(delegate.getAndReplaceAsync(key, val));

                    return null;
                }
                else
                    return delegate.getAndReplace(key, val);
            }
            finally {
                onLeave(gate, prev);
            }
        }
        catch (IgniteCheckedException e) {
            throw cacheException(e);
        }
    }

    /** {@inheritDoc} */
    @Override public void removeAll(Set<? extends K> keys) {
        try {
            GridCacheGateway<K, V> gate = this.gate;

            CacheOperationContext prev = onEnter(gate, opCtx);

            try {
                if (isAsync())
                    setFuture(delegate.removeAllAsync(keys));
                else
                    delegate.removeAll(keys);
            }
            finally {
                onLeave(gate, prev);
            }
        }
        catch (IgniteCheckedException e) {
            throw cacheException(e);
        }
    }

    /** {@inheritDoc} */
    @Override public void removeAll() {
        GridCacheGateway<K, V> gate = this.gate;

        CacheOperationContext prev = onEnter(gate, opCtx);

        try {
            if (isAsync())
                setFuture(delegate.removeAllAsync());
            else
                delegate.removeAll();
        }
        catch (IgniteCheckedException e) {
            throw cacheException(e);
        }
        finally {
            onLeave(gate, prev);
        }
    }

    /** {@inheritDoc} */
    @Override public void clear(K key) {
        GridCacheGateway<K, V> gate = this.gate;

        CacheOperationContext prev = onEnter(gate, opCtx);

        try {
            if (isAsync())
                setFuture(delegate.clearAsync(key));
            else
                delegate.clear(key);
        }
        catch (IgniteCheckedException e) {
            throw cacheException(e);
        }
        finally {
            onLeave(gate, prev);
        }
    }

    /** {@inheritDoc} */
    @Override public void clearAll(Set<? extends K> keys) {
        GridCacheGateway<K, V> gate = this.gate;

        CacheOperationContext prev = onEnter(gate, opCtx);

        try {
            if (isAsync())
                setFuture(delegate.clearAllAsync(keys));
            else
                delegate.clearAll(keys);
        }
        catch (IgniteCheckedException e) {
            throw cacheException(e);
        }
        finally {
            onLeave(gate, prev);
        }
    }

    /** {@inheritDoc} */
    @Override public void clear() {
        GridCacheGateway<K, V> gate = this.gate;

        CacheOperationContext prev = onEnter(gate, opCtx);

        try {
            if (isAsync())
                setFuture(delegate.clearAsync());
            else
                delegate.clear();
        }
        catch (IgniteCheckedException e) {
            throw cacheException(e);
        }
        finally {
            onLeave(gate, prev);
        }
    }

    /** {@inheritDoc} */
    @Override public void localClear(K key) {
        GridCacheGateway<K, V> gate = this.gate;

        CacheOperationContext prev = onEnter(gate, opCtx);

        try {
            delegate.clearLocally(key);
        }
        finally {
            onLeave(gate, prev);
        }
    }

    /** {@inheritDoc} */
    @Override public void localClearAll(Set<? extends K> keys) {
        GridCacheGateway<K, V> gate = this.gate;

        CacheOperationContext prev = onEnter(gate, opCtx);

        try {
            for (K key : keys)
                delegate.clearLocally(key);
        }
        finally {
            onLeave(gate, prev);
        }
    }

    /** {@inheritDoc} */
    @Override public <T> T invoke(K key, EntryProcessor<K, V, T> entryProcessor, Object... args)
        throws EntryProcessorException {
        try {
            GridCacheGateway<K, V> gate = this.gate;

            CacheOperationContext prev = onEnter(gate, opCtx);

            try {
                if (isAsync()) {
                    IgniteInternalFuture<EntryProcessorResult<T>> fut = delegate.invokeAsync(key, entryProcessor, args);

                    IgniteInternalFuture<T> fut0 = fut.chain(new CX1<IgniteInternalFuture<EntryProcessorResult<T>>, T>() {
                        @Override public T applyx(IgniteInternalFuture<EntryProcessorResult<T>> fut)
                            throws IgniteCheckedException {
                            try {
                                EntryProcessorResult<T> res = fut.get();

                                return res != null ? res.get() : null;
                            }
                            catch (RuntimeException e) {
                                throw new GridClosureException(e);
                            }
                        }
                    });

                    setFuture(fut0);

                    return null;
                }
                else {
                    EntryProcessorResult<T> res = delegate.invoke(key, entryProcessor, args);

                    return res != null ? res.get() : null;
                }
            }
            finally {
                onLeave(gate, prev);
            }
        }
        catch (IgniteCheckedException e) {
            throw cacheException(e);
        }
    }

    /** {@inheritDoc} */
    @Override public <T> T invoke(K key, CacheEntryProcessor<K, V, T> entryProcessor, Object... args)
        throws EntryProcessorException {
        return invoke(key, (EntryProcessor<K, V, T>)entryProcessor, args);
    }

    /**
     * @param topVer Locked topology version.
     * @param key Key.
     * @param entryProcessor Entry processor.
     * @param args Arguments.
     * @return Invoke result.
     */
    public <T> T invoke(@Nullable AffinityTopologyVersion topVer,
        K key,
        EntryProcessor<K, V, T> entryProcessor,
        Object... args) {
        try {
            GridCacheGateway<K, V> gate = this.gate;

            CacheOperationContext prev = onEnter(gate, opCtx);

            try {
                if (isAsync())
                    throw new UnsupportedOperationException();
                else {
                    EntryProcessorResult<T> res = delegate.invoke(topVer, key, entryProcessor, args);

                    return res != null ? res.get() : null;
                }
            }
            finally {
                onLeave(gate, prev);
            }
        }
        catch (IgniteCheckedException e) {
            throw cacheException(e);
        }
    }

    /** {@inheritDoc} */
    @Override public <T> Map<K, EntryProcessorResult<T>> invokeAll(Set<? extends K> keys,
        EntryProcessor<K, V, T> entryProcessor,
        Object... args) {
        try {
            GridCacheGateway<K, V> gate = this.gate;

            CacheOperationContext prev = onEnter(gate, opCtx);

            try {
                if (isAsync()) {
                    setFuture(delegate.invokeAllAsync(keys, entryProcessor, args));

                    return null;
                }
                else
                    return delegate.invokeAll(keys, entryProcessor, args);
            }
            finally {
                onLeave(gate, prev);
            }
        }
        catch (IgniteCheckedException e) {
            throw cacheException(e);
        }
    }

    /** {@inheritDoc} */
    @Override public <T> Map<K, EntryProcessorResult<T>> invokeAll(Set<? extends K> keys,
        CacheEntryProcessor<K, V, T> entryProcessor,
        Object... args) {
        try {
            GridCacheGateway<K, V> gate = this.gate;

            CacheOperationContext prev = onEnter(gate, opCtx);

            try {
                if (isAsync()) {
                    setFuture(delegate.invokeAllAsync(keys, entryProcessor, args));

                    return null;
                }
                else
                    return delegate.invokeAll(keys, entryProcessor, args);
            }
            finally {
                onLeave(gate, prev);
            }
        }
        catch (IgniteCheckedException e) {
            throw cacheException(e);
        }
    }

    /** {@inheritDoc} */
    @Override public <T> Map<K, EntryProcessorResult<T>> invokeAll(
        Map<? extends K, ? extends EntryProcessor<K, V, T>> map,
        Object... args) {
        try {
            GridCacheGateway<K, V> gate = this.gate;

            CacheOperationContext prev = onEnter(gate, opCtx);

            try {
                if (isAsync()) {
                    setFuture(delegate.invokeAllAsync(map, args));

                    return null;
                }
                else
                    return delegate.invokeAll(map, args);
            }
            finally {
                onLeave(gate, prev);
            }
        }
        catch (IgniteCheckedException e) {
            throw cacheException(e);
        }
    }

    /** {@inheritDoc} */
    @Override public String getName() {
        return delegate.name();
    }

    /** {@inheritDoc} */
    @Override public CacheManager getCacheManager() {
        return cacheMgr;
    }

    /**
     * @param cacheMgr Cache manager.
     */
    public void setCacheManager(CacheManager cacheMgr) {
        this.cacheMgr = cacheMgr;
    }

    /** {@inheritDoc} */
    @Override public void destroy() {
        GridCacheGateway<K, V> gate = this.gate;

        if (!onEnterIfNoStop(gate))
            return;

        IgniteInternalFuture<?> fut;

        try {
            fut = ctx.kernalContext().cache().dynamicDestroyCache(ctx.name(), true);
        }
        finally {
            onLeave(gate);
        }

        try {
            fut.get();
        }
        catch (IgniteCheckedException e) {
            throw cacheException(e);
        }
    }

    /** {@inheritDoc} */
    @Override public void close() {
        GridCacheGateway<K, V> gate = this.gate;

        if (!onEnterIfNoStop(gate))
            return;

        IgniteInternalFuture<?> fut;

        try {
            fut = ctx.kernalContext().cache().dynamicCloseCache(ctx.name());
        }
        finally {
            onLeave(gate);
        }

        try {
            fut.get();
        }
        catch (IgniteCheckedException e) {
            throw cacheException(e);
        }
    }

    /** {@inheritDoc} */
    @Override public boolean isClosed() {
        GridCacheGateway<K, V> gate = this.gate;

        if (!onEnterIfNoStop(gate))
            return true;

        try {
            return ctx.kernalContext().cache().context().closed(ctx);
        }
        finally {
            onLeave(gate);
        }
    }

    /**
     * @return Proxy delegate.
     */
    public IgniteInternalCache delegate() {
        return delegate;
    }

    /** {@inheritDoc} */
    @SuppressWarnings("unchecked")
    @Override public <T> T unwrap(Class<T> clazz) {
        if (clazz.isAssignableFrom(getClass()))
            return (T)this;
        else if (clazz.isAssignableFrom(IgniteEx.class))
            return (T)ctx.grid();

        throw new IllegalArgumentException("Unwrapping to class is not supported: " + clazz);
    }

    /** {@inheritDoc} */
    @Override public void registerCacheEntryListener(CacheEntryListenerConfiguration<K, V> lsnrCfg) {
        GridCacheGateway<K, V> gate = this.gate;

        CacheOperationContext prev = onEnter(gate, opCtx);

        try {
            CacheOperationContext opCtx = ctx.operationContextPerCall();

            ctx.continuousQueries().executeJCacheQuery(lsnrCfg, false, opCtx != null && opCtx.isKeepBinary());
        }
        catch (IgniteCheckedException e) {
            throw cacheException(e);
        }
        finally {
            onLeave(gate, prev);
        }
    }

    /** {@inheritDoc} */
    @Override public void deregisterCacheEntryListener(CacheEntryListenerConfiguration<K, V> lsnrCfg) {
        GridCacheGateway<K, V> gate = this.gate;

        CacheOperationContext prev = onEnter(gate, opCtx);

        try {
            ctx.continuousQueries().cancelJCacheQuery(lsnrCfg);
        }
        catch (IgniteCheckedException e) {
            throw cacheException(e);
        }
        finally {
            onLeave(gate, prev);
        }
    }

    /** {@inheritDoc} */
    @Override public Iterator<Cache.Entry<K, V>> iterator() {
        GridCacheGateway<K, V> gate = this.gate;

        CacheOperationContext prev = onEnter(gate, opCtx);

        try {
            return ctx.cache().igniteIterator();
        }
        catch (IgniteCheckedException e) {
            throw cacheException(e);
        }
        finally {
            onLeave(gate, prev);
        }
    }

    /** {@inheritDoc} */
    @Override protected IgniteCache<K, V> createAsyncInstance() {
        return new IgniteCacheProxy<>(ctx, delegate, opCtx, true, lock);
    }

    /**
     * Creates projection that will operate with binary objects. <p> Projection returned by this method will force
     * cache not to deserialize binary objects, so keys and values will be returned from cache API methods without
     * changes. Therefore, signature of the projection can contain only following types: <ul> <li>{@code BinaryObject}
     * for binary classes</li> <li>All primitives (byte, int, ...) and there boxed versions (Byte, Integer, ...)</li>
     * <li>Arrays of primitives (byte[], int[], ...)</li> <li>{@link String} and array of {@link String}s</li>
     * <li>{@link UUID} and array of {@link UUID}s</li> <li>{@link Date} and array of {@link Date}s</li> <li>{@link
     * java.sql.Timestamp} and array of {@link java.sql.Timestamp}s</li> <li>Enums and array of enums</li> <li> Maps,
     * collections and array of objects (but objects inside them will still be converted if they are binary) </li>
     * </ul> <p> For example, if you use {@link Integer} as a key and {@code Value} class as a value (which will be
     * stored in binary format), you should acquire following projection to avoid deserialization:
     * <pre>
     * IgniteInternalCache<Integer, GridBinaryObject> prj = cache.keepBinary();
     *
     * // Value is not deserialized and returned in binary format.
     * GridBinaryObject po = prj.get(1);
     * </pre>
     * <p> Note that this method makes sense only if cache is working in binary mode ({@code
     * CacheConfiguration#isBinaryEnabled()} returns {@code true}. If not, this method is no-op and will return
     * current projection.
     *
     * @return Projection for binary objects.
     */
    @SuppressWarnings("unchecked")
    public <K1, V1> IgniteCache<K1, V1> keepBinary() {
        GridCacheGateway<K, V> gate = this.gate;

        CacheOperationContext prev = onEnter(gate, opCtx);

        try {
            CacheOperationContext opCtx0 =
                new CacheOperationContext(
                    opCtx != null && opCtx.skipStore(),
                    opCtx != null ? opCtx.subjectId() : null,
                    true,
                    opCtx != null ? opCtx.expiry() : null,
                    opCtx != null && opCtx.noRetries(),
                    opCtx != null ? opCtx.dataCenterId() : null);

            return new IgniteCacheProxy<>((GridCacheContext<K1, V1>)ctx,
                (GridCacheAdapter<K1, V1>)delegate,
                opCtx0,
                isAsync(),
                lock);
        }
        finally {
            onLeave(gate, prev);
        }
    }

    /**
     * @return Projection for data center id.
     */
    @SuppressWarnings("unchecked")
    public IgniteCache<K, V> withDataCenterId(byte dataCenterId) {
        CacheOperationContext prev = onEnter(gate, opCtx);

        try {
            Byte prevDataCenterId = opCtx != null ? opCtx.dataCenterId() : null;

            if (prevDataCenterId != null && dataCenterId == prevDataCenterId)
                return this;

            CacheOperationContext opCtx0 =
                new CacheOperationContext(
                    opCtx != null && opCtx.skipStore(),
                    opCtx != null ? opCtx.subjectId() : null,
                    opCtx != null && opCtx.isKeepBinary(),
                    opCtx != null ? opCtx.expiry() : null,
                    opCtx != null && opCtx.noRetries(),
                    dataCenterId);

            return new IgniteCacheProxy<>(ctx,
                delegate,
                opCtx0,
                isAsync(),
                lock);
        }
        finally {
            onLeave(gate, prev);
        }
    }

    /**
     * @return Cache with skip store enabled.
     */
    public IgniteCache<K, V> skipStore() {
        GridCacheGateway<K, V> gate = this.gate;

        CacheOperationContext prev = onEnter(gate, opCtx);

        try {
            boolean skip = opCtx != null && opCtx.skipStore();

            if (skip)
                return this;

            CacheOperationContext opCtx0 =
                new CacheOperationContext(true,
                    opCtx != null ? opCtx.subjectId() : null,
                    opCtx != null && opCtx.isKeepBinary(),
                    opCtx != null ? opCtx.expiry() : null,
                    opCtx != null && opCtx.noRetries(),
                    opCtx != null ? opCtx.dataCenterId() : null);

            return new IgniteCacheProxy<>(ctx,
                delegate,
                opCtx0,
                isAsync(),
                lock);
        }
        finally {
            onLeave(gate, prev);
        }
    }

    /**
     * @param e Checked exception.
     * @return Cache exception.
     */
    private RuntimeException cacheException(IgniteCheckedException e) {
        return CU.convertToCacheException(e);
    }

    /**
     * @param fut Future for async operation.
     */
    private <R> void setFuture(IgniteInternalFuture<R> fut) {
        curFut.set(new IgniteCacheFutureImpl<>(fut));
    }

    /**
     * @return Internal proxy.
     */
    public GridCacheProxyImpl<K, V> internalProxy() {
        return internalProxy;
    }

    /**
     * @return {@code True} if proxy was closed.
     */
    public boolean proxyClosed() {
        return !gate.getClass().equals(GridCacheGateway.class);
    }

    /**
     * Closes this proxy instance.
     */
    public void closeProxy() {
        gate = new GridCacheGateway<K, V>(ctx) {
            @Override public void enter() {
                throw new IllegalStateException("Cache has been closed: " + ctx.name());
            }

            @Override public boolean enterIfNotStopped() {
                return false;
            }

            @Override public boolean enterIfNotStoppedNoLock() {
                return false;
            }

            @Override public void leaveNoLock() {
                assert false;
            }

            @Override public void leave() {
                assert false;
            }

            @Nullable @Override public CacheOperationContext enter(@Nullable CacheOperationContext opCtx) {
                throw new IllegalStateException("Cache has been closed: " + ctx.name());
            }

            @Nullable @Override public CacheOperationContext enterNoLock(@Nullable CacheOperationContext opCtx) {
                throw new IllegalStateException("Cache has been closed: " + ctx.name());
            }

            @Override public void leave(CacheOperationContext prev) {
                assert false;
            }

            @Override public void leaveNoLock(CacheOperationContext prev) {
                assert false;
            }

            @Override public void stopped() {
                // No-op.
            }

            @Override public void onStopped() {
                // No-op.
            }
        };
    }

    /**
     * @param gate Cache gateway.
     * @param opCtx Cache operation context to guard.
     * @return Previous projection set on this thread.
     */
    private CacheOperationContext onEnter(GridCacheGateway<K, V> gate, CacheOperationContext opCtx) {
        if (lock)
            return gate.enter(opCtx);
        else
            return gate.enterNoLock(opCtx);
    }

    /**
     * @param gate Cache gateway.
     * @return {@code True} if enter successful.
     */
    private boolean onEnterIfNoStop(GridCacheGateway<K, V> gate) {
        if (lock)
            return gate.enterIfNotStopped();
        else
            return gate.enterIfNotStoppedNoLock();
    }

    /**
     * @param gate Cache gateway.
     * @param opCtx Operation context to guard.
     */
    private void onLeave(GridCacheGateway<K, V> gate, CacheOperationContext opCtx) {
        if (lock)
            gate.leave(opCtx);
        else
            gate.leaveNoLock(opCtx);
    }

    /**
     * @param gate Cache gateway.
     */
    private void onLeave(GridCacheGateway<K, V> gate) {
        if (lock)
            gate.leave();
        else
            gate.leaveNoLock();
    }

    /** {@inheritDoc} */
    @Override public void writeExternal(ObjectOutput out) throws IOException {
        out.writeObject(ctx);

        out.writeObject(delegate);

        out.writeObject(opCtx);

        out.writeBoolean(lock);
    }

    /** {@inheritDoc} */
    @SuppressWarnings({"unchecked"})
    @Override public void readExternal(ObjectInput in) throws IOException, ClassNotFoundException {
        ctx = (GridCacheContext<K, V>)in.readObject();

        delegate = (IgniteInternalCache<K, V>)in.readObject();

        opCtx = (CacheOperationContext)in.readObject();

        gate = ctx.gate();

        lock = in.readBoolean();
    }

    /** {@inheritDoc} */
    @Override public IgniteFuture<?> rebalance() {
        ctx.preloader().forcePreload();

        return new IgniteFutureImpl<>(ctx.preloader().syncFuture());
    }

    /**
     * Gets value without waiting for toplogy changes.
     *
     * @param key Key.
     * @return Value.
     */
    public V getTopologySafe(K key) {
        try {
            GridCacheGateway<K, V> gate = this.gate;

            CacheOperationContext prev = onEnter(gate, opCtx);

            try {
                return delegate.getTopologySafe(key);
            }
            finally {
                onLeave(gate, prev);
            }
        }
        catch (IgniteCheckedException e) {
            throw cacheException(e);
        }
    }

    /** {@inheritDoc} */
    @Override public String toString() {
        return S.toString(IgniteCacheProxy.class, this);
    }
}<|MERGE_RESOLUTION|>--- conflicted
+++ resolved
@@ -493,17 +493,10 @@
         if (grp != null)
             qry.projection(grp);
 
-<<<<<<< HEAD
-            final GridCloseableIterator<Entry<K, V>> iter = ctx.kernalContext().query().executeQuery(CacheQueryType.SCAN,
-                ctx.name(), ctx, new IgniteOutClosureX<GridCloseableIterator<Entry<K, V>>>() {
-                    @Override public GridCloseableIterator<Entry<K, V>> applyx() throws IgniteCheckedException {
-                        final GridCloseableIterator<Map.Entry> iter0 = qry.executeScanQuery();
-=======
-        final GridCloseableIterator<R> iter = ctx.kernalContext().query().executeQuery(ctx,
+        final GridCloseableIterator<R> iter = ctx.kernalContext().query().executeQuery(CacheQueryType.SCAN, ctx.name(), ctx,
             new IgniteOutClosureX<GridCloseableIterator<R>>() {
                 @Override public GridCloseableIterator<R> applyx() throws IgniteCheckedException {
                     final GridCloseableIterator iter0 = qry.executeScanQuery();
->>>>>>> 8f697876
 
                     final boolean needToConvert = transformer == null;
 
