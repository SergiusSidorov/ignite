<?xml version="1.0" encoding="UTF-8"?>

<!--
  Licensed to the Apache Software Foundation (ASF) under one or more
  contributor license agreements.  See the NOTICE file distributed with
  this work for additional information regarding copyright ownership.
  The ASF licenses this file to You under the Apache License, Version 2.0
  (the "License"); you may not use this file except in compliance with
  the License.  You may obtain a copy of the License at

       http://www.apache.org/licenses/LICENSE-2.0

  Unless required by applicable law or agreed to in writing, software
  distributed under the License is distributed on an "AS IS" BASIS,
  WITHOUT WARRANTIES OR CONDITIONS OF ANY KIND, either express or implied.
  See the License for the specific language governing permissions and
  limitations under the License.
-->

<!--
    POM file.
-->
<project xmlns="http://maven.apache.org/POM/4.0.0" xmlns:xsi="http://www.w3.org/2001/XMLSchema-instance" xsi:schemaLocation="http://maven.apache.org/POM/4.0.0 http://maven.apache.org/xsd/maven-4.0.0.xsd">
    <modelVersion>4.0.0</modelVersion>

    <parent>
        <groupId>org.apache.ignite</groupId>
        <artifactId>ignite-parent</artifactId>
        <version>1</version>
        <relativePath>../../parent</relativePath>
    </parent>

    <artifactId>ignite-spring</artifactId>
<<<<<<< HEAD
    <version>1.5.0-b1-SNAPSHOT</version>
=======
    <version>1.5.1-b2-SNAPSHOT</version>
>>>>>>> 250aa4f9
    <url>http://ignite.apache.org</url>

    <dependencies>
        <dependency>
            <groupId>org.apache.ignite</groupId>
            <artifactId>ignite-core</artifactId>
            <version>${project.version}</version>
        </dependency>

        <dependency>
            <groupId>org.springframework</groupId>
            <artifactId>spring-core</artifactId>
            <version>${spring.version}</version>
        </dependency>

        <dependency>
            <groupId>org.springframework</groupId>
            <artifactId>spring-aop</artifactId>
            <version>${spring.version}</version>
        </dependency>

        <dependency>
            <groupId>org.springframework</groupId>
            <artifactId>spring-beans</artifactId>
            <version>${spring.version}</version>
        </dependency>

        <dependency>
            <groupId>org.springframework</groupId>
            <artifactId>spring-context</artifactId>
            <version>${spring.version}</version>
        </dependency>

        <dependency>
            <groupId>org.springframework</groupId>
            <artifactId>spring-expression</artifactId>
            <version>${spring.version}</version>
        </dependency>

        <dependency>
            <groupId>org.springframework</groupId>
            <artifactId>spring-tx</artifactId>
            <version>${spring.version}</version>
        </dependency>

        <dependency>
            <groupId>org.springframework</groupId>
            <artifactId>spring-jdbc</artifactId>
            <version>${spring.version}</version>
        </dependency>

        <dependency>
            <groupId>commons-logging</groupId>
            <artifactId>commons-logging</artifactId>
            <version>1.1.1</version>
        </dependency>

        <dependency>
            <groupId>org.apache.ignite</groupId>
            <artifactId>ignite-urideploy</artifactId>
            <version>${project.version}</version>
            <scope>test</scope>
        </dependency>

        <dependency>
            <groupId>org.apache.ignite</groupId>
            <artifactId>ignite-log4j</artifactId>
            <version>${project.version}</version>
            <scope>test</scope>
        </dependency>

        <dependency>
            <groupId>com.h2database</groupId>
            <artifactId>h2</artifactId>
            <version>${h2.version}</version>
            <scope>test</scope>
        </dependency>

        <dependency>
            <groupId>org.apache.ignite</groupId>
            <artifactId>ignite-core</artifactId>
            <version>${project.version}</version>
            <type>test-jar</type>
            <scope>test</scope>
        </dependency>

        <dependency>
            <groupId>com.h2database</groupId>
            <artifactId>h2</artifactId>
            <version>${h2.version}</version>
            <scope>test</scope>
        </dependency>
    </dependencies>

    <build>
        <testResources>
            <testResource>
                <directory>src/test/java</directory>
                <excludes>
                    <exclude>**/*.java</exclude>
                </excludes>
            </testResource>
        </testResources>

        <plugins>
            <!-- Generate the OSGi MANIFEST.MF for this bundle. 
                 This bundle is a fragment attached to the ignite-core bundle, as it contains and exports classes in the org.apache.ignite
                 leading to a split package situation in OSGi.
            -->
            <plugin>
                <groupId>org.apache.felix</groupId>
                <artifactId>maven-bundle-plugin</artifactId>
                <configuration>
                    <instructions>
                        <Fragment-Host>org.apache.ignite.ignite-core</Fragment-Host>
                        <Require-Bundle>
                            org.apache.servicemix.bundles.spring-beans,
                            org.apache.servicemix.bundles.spring-context,
                            org.apache.servicemix.bundles.spring-context-support,
                            org.apache.servicemix.bundles.spring-core,
                            org.apache.servicemix.bundles.spring-expression,
                            org.apache.servicemix.bundles.spring-jdbc,
                            org.apache.servicemix.bundles.spring-tx
                        </Require-Bundle>
                    </instructions>
                </configuration>
            </plugin>
        </plugins>
    </build>
</project><|MERGE_RESOLUTION|>--- conflicted
+++ resolved
@@ -31,11 +31,7 @@
     </parent>
 
     <artifactId>ignite-spring</artifactId>
-<<<<<<< HEAD
-    <version>1.5.0-b1-SNAPSHOT</version>
-=======
     <version>1.5.1-b2-SNAPSHOT</version>
->>>>>>> 250aa4f9
     <url>http://ignite.apache.org</url>
 
     <dependencies>
@@ -110,7 +106,7 @@
         <dependency>
             <groupId>com.h2database</groupId>
             <artifactId>h2</artifactId>
-            <version>${h2.version}</version>
+            <version>1.3.175</version>
             <scope>test</scope>
         </dependency>
 
@@ -122,10 +118,11 @@
             <scope>test</scope>
         </dependency>
 
+
         <dependency>
             <groupId>com.h2database</groupId>
             <artifactId>h2</artifactId>
-            <version>${h2.version}</version>
+            <version>1.3.175</version>
             <scope>test</scope>
         </dependency>
     </dependencies>
@@ -139,30 +136,5 @@
                 </excludes>
             </testResource>
         </testResources>
-
-        <plugins>
-            <!-- Generate the OSGi MANIFEST.MF for this bundle. 
-                 This bundle is a fragment attached to the ignite-core bundle, as it contains and exports classes in the org.apache.ignite
-                 leading to a split package situation in OSGi.
-            -->
-            <plugin>
-                <groupId>org.apache.felix</groupId>
-                <artifactId>maven-bundle-plugin</artifactId>
-                <configuration>
-                    <instructions>
-                        <Fragment-Host>org.apache.ignite.ignite-core</Fragment-Host>
-                        <Require-Bundle>
-                            org.apache.servicemix.bundles.spring-beans,
-                            org.apache.servicemix.bundles.spring-context,
-                            org.apache.servicemix.bundles.spring-context-support,
-                            org.apache.servicemix.bundles.spring-core,
-                            org.apache.servicemix.bundles.spring-expression,
-                            org.apache.servicemix.bundles.spring-jdbc,
-                            org.apache.servicemix.bundles.spring-tx
-                        </Require-Bundle>
-                    </instructions>
-                </configuration>
-            </plugin>
-        </plugins>
     </build>
 </project>