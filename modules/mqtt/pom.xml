<?xml version="1.0" encoding="UTF-8"?>

<!--
  Licensed to the Apache Software Foundation (ASF) under one or more
  contributor license agreements.  See the NOTICE file distributed with
  this work for additional information regarding copyright ownership.
  The ASF licenses this file to You under the Apache License, Version 2.0
  (the "License"); you may not use this file except in compliance with
  the License.  You may obtain a copy of the License at

       http://www.apache.org/licenses/LICENSE-2.0

  Unless required by applicable law or agreed to in writing, software
  distributed under the License is distributed on an "AS IS" BASIS,
  WITHOUT WARRANTIES OR CONDITIONS OF ANY KIND, either express or implied.
  See the License for the specific language governing permissions and
  limitations under the License.
-->

<!--
    POM file.
-->
<project xmlns="http://maven.apache.org/POM/4.0.0" xmlns:xsi="http://www.w3.org/2001/XMLSchema-instance" xsi:schemaLocation="http://maven.apache.org/POM/4.0.0 http://maven.apache.org/xsd/maven-4.0.0.xsd">
    <modelVersion>4.0.0</modelVersion>

    <parent>
        <groupId>org.apache.ignite</groupId>
        <artifactId>ignite-parent</artifactId>
        <version>1</version>
        <relativePath>../../parent</relativePath>
    </parent>

    <artifactId>ignite-mqtt</artifactId>
<<<<<<< HEAD
    <version>1.5.0-b1-SNAPSHOT</version>
=======
    <version>1.5.1-b2-SNAPSHOT</version>
>>>>>>> 250aa4f9
    <url>http://ignite.apache.org</url>

    <dependencies>
        <dependency>
            <groupId>org.apache.ignite</groupId>
            <artifactId>ignite-core</artifactId>
            <version>${project.version}</version>
        </dependency>

        <dependency>
            <groupId>org.eclipse.paho</groupId>
            <artifactId>org.eclipse.paho.client.mqttv3</artifactId>
            <version>${paho.version}</version>
        </dependency>

        <dependency>
            <groupId>com.github.rholder</groupId>
            <artifactId>guava-retrying</artifactId>
            <version>${guava.retrying.version}</version>
        </dependency>

        <dependency>
            <groupId>com.google.guava</groupId>
            <artifactId>guava</artifactId>
            <version>${guava.version}</version>
        </dependency>

        <dependency>
            <groupId>org.apache.activemq</groupId>
            <artifactId>activemq-broker</artifactId>
            <version>${activemq.version}</version>
            <scope>test</scope>
        </dependency>

        <dependency>
            <groupId>org.apache.activemq</groupId>
            <artifactId>activemq-mqtt</artifactId>
            <version>${activemq.version}</version>
            <scope>test</scope>
        </dependency>

        <dependency>
            <groupId>org.apache.ignite</groupId>
            <artifactId>ignite-log4j</artifactId>
            <version>${project.version}</version>
            <scope>test</scope>
        </dependency>

        <dependency>
            <groupId>org.apache.ignite</groupId>
            <artifactId>ignite-spring</artifactId>
            <version>${project.version}</version>
            <scope>test</scope>
        </dependency>

        <dependency>
            <groupId>org.apache.ignite</groupId>
            <artifactId>ignite-core</artifactId>
            <version>${project.version}</version>
            <type>test-jar</type>
            <scope>test</scope>
        </dependency>
    </dependencies>

    <!-- Repository for Mosquette (embedded MQTT broker for tests) and for Eclipse Paho (MQTT client) -->
    <repositories>
        <repository>
            <id>Eclipse Paho Repo</id>
            <url>https://repo.eclipse.org/content/repositories/paho-releases/</url>
            <releases>
                <enabled>true</enabled>
            </releases>
            <snapshots>
                <enabled>false</enabled>
            </snapshots>
        </repository>
    </repositories>

    <build>
        <plugins>
            <!-- Generate the OSGi MANIFEST.MF for this bundle. -->
            <plugin>
                <groupId>org.apache.felix</groupId>
                <artifactId>maven-bundle-plugin</artifactId>
            </plugin>
        </plugins>
    </build>

</project><|MERGE_RESOLUTION|>--- conflicted
+++ resolved
@@ -31,12 +31,14 @@
     </parent>
 
     <artifactId>ignite-mqtt</artifactId>
-<<<<<<< HEAD
-    <version>1.5.0-b1-SNAPSHOT</version>
-=======
     <version>1.5.1-b2-SNAPSHOT</version>
->>>>>>> 250aa4f9
     <url>http://ignite.apache.org</url>
+
+    <properties>
+        <paho.version>1.0.2</paho.version>
+        <activemq.version>5.12.0</activemq.version>
+        <guava-retryier.version>2.0.0</guava-retryier.version>
+    </properties>
 
     <dependencies>
         <dependency>
@@ -54,13 +56,7 @@
         <dependency>
             <groupId>com.github.rholder</groupId>
             <artifactId>guava-retrying</artifactId>
-            <version>${guava.retrying.version}</version>
-        </dependency>
-
-        <dependency>
-            <groupId>com.google.guava</groupId>
-            <artifactId>guava</artifactId>
-            <version>${guava.version}</version>
+            <version>${guava-retryier.version}</version>
         </dependency>
 
         <dependency>
@@ -114,14 +110,4 @@
         </repository>
     </repositories>
 
-    <build>
-        <plugins>
-            <!-- Generate the OSGi MANIFEST.MF for this bundle. -->
-            <plugin>
-                <groupId>org.apache.felix</groupId>
-                <artifactId>maven-bundle-plugin</artifactId>
-            </plugin>
-        </plugins>
-    </build>
-
 </project>