<?xml version="1.0" encoding="UTF-8"?>

<!--
  Licensed to the Apache Software Foundation (ASF) under one or more
  contributor license agreements.  See the NOTICE file distributed with
  this work for additional information regarding copyright ownership.
  The ASF licenses this file to You under the Apache License, Version 2.0
  (the "License"); you may not use this file except in compliance with
  the License.  You may obtain a copy of the License at

       http://www.apache.org/licenses/LICENSE-2.0

  Unless required by applicable law or agreed to in writing, software
  distributed under the License is distributed on an "AS IS" BASIS,
  WITHOUT WARRANTIES OR CONDITIONS OF ANY KIND, either express or implied.
  See the License for the specific language governing permissions and
  limitations under the License.
-->

<!--
    POM file.
-->
<project
    xmlns="http://maven.apache.org/POM/4.0.0"
    xmlns:xsi="http://www.w3.org/2001/XMLSchema-instance"
    xsi:schemaLocation="http://maven.apache.org/POM/4.0.0 http://maven.apache.org/xsd/maven-4.0.0.xsd">
    <modelVersion>4.0.0</modelVersion>

    <parent>
        <groupId>org.apache</groupId>
        <artifactId>apache</artifactId>
        <version>16</version>
    </parent>

    <properties>
        <ignite.version>1.0.0-SNAPSHOT</ignite.version>
        <ignite.edition>fabric</ignite.edition>
        <hadoop.version>2.4.1</hadoop.version>
        <spring.version>4.1.0.RELEASE</spring.version>
        <project.build.sourceEncoding>UTF-8</project.build.sourceEncoding>
        <maven.build.timestamp.format>MMMM d yyyy</maven.build.timestamp.format>
        <doxygen.exec>doxygen</doxygen.exec>
        <git.exec>git</git.exec>
    </properties>

    <groupId>org.apache.ignite</groupId>
    <artifactId>ignite</artifactId>
    <version>${ignite.version}</version>
    <packaging>pom</packaging>

    <url>http://ignite.incubator.apache.org</url>

    <description>Java-based middleware for in-memory processing of big data in a distributed environment.</description>

    <licenses>
        <license>
            <name>The Apache Software License, Version 2.0</name>
            <url>http://www.apache.org/licenses/LICENSE-2.0.txt</url>
        </license>
    </licenses>

    <mailingLists>
        <mailingList>
            <name>Ignite Dev List</name>
            <subscribe>dev-subscribe@ignite.incubator.apache.org</subscribe>
            <unsubscribe>dev-unsubscribe@ignite.incubator.apache.org</unsubscribe>
            <post>dev@ignite.incubator.apache.org</post>
            <archive>http://mail-archives.apache.org/mod_mbox/incubator-ignite-dev</archive>
        </mailingList>
    </mailingLists>

    <issueManagement>
        <system>jira</system>
        <url>http://issues.apache.org/jira/browse/IGNITE</url>
    </issueManagement>

    <scm>
        <url>https://git-wip-us.apache.org/repos/asf/incubator-ignite</url>
        <connection>scm:git:git://git-wip-us.apache.org/repos/asf/incubator-ignite</connection>
    </scm>

    <developers>
        <developer>
            <id>gridgain</id>
            <name>GridGain</name>
            <email>mvncentral@gridgain.com</email>
        </developer>
    </developers>

    <modules>
        <module>modules/core</module>
        <module>modules/hadoop</module>
        <module>modules/extdata/p2p</module>
        <module>modules/extdata/uri</module>
        <module>modules/clients</module>
        <module>examples</module>
        <module>modules/scalar</module>
        <module>modules/visor-console</module>
        <module>modules/visor-plugins</module>
        <module>modules/jdk8-backport</module>
        <module>modules/tools</module>
        <module>modules/spring</module>
        <module>modules/hibernate</module>
        <module>modules/web</module>
        <module>modules/aop</module>
        <module>modules/urideploy</module>
        <module>modules/indexing</module>
        <module>modules/geospatial</module>
        <module>modules/ssh</module>
        <module>modules/rest-http</module>
        <module>modules/email</module>
        <module>modules/jta</module>
        <module>modules/aws</module>
        <module>modules/schedule</module>
        <module>modules/log4j</module>
        <module>modules/slf4j</module>
        <module>modules/jcl</module>
    </modules>

    <dependencyManagement>
        <dependencies>
            <dependency>
                <groupId>log4j</groupId>
                <artifactId>log4j</artifactId>
                <version>1.2.17</version>
                <exclusions>
                    <exclusion>
                        <groupId>com.sun.jdmk</groupId>
                        <artifactId>jmxtools</artifactId>
                    </exclusion>
                    <exclusion>
                        <groupId>com.sun.jmx</groupId>
                        <artifactId>jmxri</artifactId>
                    </exclusion>
                </exclusions>
            </dependency>
        </dependencies>
    </dependencyManagement>

    <dependencies>
        <dependency>
            <groupId>junit</groupId>
            <artifactId>junit</artifactId>
            <version>4.11</version>
            <scope>test</scope>
        </dependency>

        <dependency>
            <groupId>log4j</groupId>
            <artifactId>log4j</artifactId>
            <scope>test</scope>
        </dependency>

        <dependency>
            <groupId>commons-collections</groupId>
            <artifactId>commons-collections</artifactId>
            <version>3.2.1</version>
            <scope>test</scope>
        </dependency>

        <dependency>
            <groupId>commons-io</groupId>
            <artifactId>commons-io</artifactId>
            <version>2.4</version>
            <scope>test</scope>
        </dependency>

        <dependency>
            <groupId>org.eclipse.jetty</groupId>
            <artifactId>jetty-io</artifactId>
            <version>9.0.5.v20130815</version>
            <scope>test</scope>
        </dependency>

        <dependency>
            <groupId>org.eclipse.jetty</groupId>
            <artifactId>jetty-http</artifactId>
            <version>9.0.5.v20130815</version>
            <scope>test</scope>
        </dependency>

        <dependency>
            <groupId>org.eclipse.jetty</groupId>
            <artifactId>jetty-server</artifactId>
            <version>9.0.5.v20130815</version>
            <scope>test</scope>
        </dependency>

        <dependency>
            <groupId>org.eclipse.jetty</groupId>
            <artifactId>jetty-util</artifactId>
            <version>9.0.5.v20130815</version>
            <scope>test</scope>
        </dependency>

        <dependency>
            <groupId>org.springframework</groupId>
            <artifactId>spring-core</artifactId>
            <version>${spring.version}</version>
            <scope>test</scope>
        </dependency>

        <dependency>
            <groupId>org.springframework</groupId>
            <artifactId>spring-aop</artifactId>
            <version>${spring.version}</version>
            <scope>test</scope>
        </dependency>

        <dependency>
            <groupId>org.springframework</groupId>
            <artifactId>spring-beans</artifactId>
            <version>${spring.version}</version>
            <scope>test</scope>
        </dependency>

        <dependency>
            <groupId>org.springframework</groupId>
            <artifactId>spring-context</artifactId>
            <version>${spring.version}</version>
            <scope>test</scope>
        </dependency>

        <dependency>
            <groupId>org.springframework</groupId>
            <artifactId>spring-expression</artifactId>
            <version>${spring.version}</version>
            <scope>test</scope>
        </dependency>

        <dependency>
            <groupId>org.springframework</groupId>
            <artifactId>spring-tx</artifactId>
            <version>${spring.version}</version>
            <scope>test</scope>
        </dependency>

        <dependency>
            <groupId>com.beust</groupId>
            <artifactId>jcommander</artifactId>
            <version>1.30</version>
            <scope>test</scope>
        </dependency>
    </dependencies>

    <build>
        <pluginManagement>
            <plugins>
                <plugin>
                    <groupId>net.alchim31.maven</groupId>
                    <artifactId>scala-maven-plugin</artifactId>
                    <version>3.2.0</version>
                    <configuration>
                        <jvmArgs>
                            <jvmArg>-Xms512m</jvmArg>
                            <jvmArg>-Xmx1024m</jvmArg>
                        </jvmArgs>
                    </configuration>
                </plugin>
            </plugins>
        </pluginManagement>

        <plugins>
            <plugin>
                <artifactId>maven-compiler-plugin</artifactId>
                <version>3.1</version>
                <configuration>
                    <source>1.7</source>
                    <target>1.7</target>
                </configuration>
            </plugin>

            <plugin>
                <groupId>org.apache.maven.plugins</groupId>
                <artifactId>maven-surefire-plugin</artifactId>
                <version>2.17</version>
                <configuration>
                    <forkCount>0</forkCount>
                </configuration>
            </plugin>

            <plugin>
                <artifactId>maven-dependency-plugin</artifactId>
                <executions>
                    <execution>
                        <id>copy-libs</id>
                        <phase>test-compile</phase>
                        <goals>
                            <goal>copy-dependencies</goal>
                        </goals>
                        <configuration>
                            <excludeGroupIds>org.apache.ignite</excludeGroupIds>
                            <outputDirectory>target/libs</outputDirectory>
                            <includeScope>runtime</includeScope>
                            <excludeTransitive>true</excludeTransitive>
                        </configuration>
                    </execution>
                </executions>
            </plugin>

            <plugin>
                <groupId>org.apache.maven.plugins</groupId>
                <artifactId>maven-assembly-plugin</artifactId>
                <version>2.4</version>
                <inherited>false</inherited>
                <executions>
                    <execution>
                        <id>core-jar</id>
                        <phase>prepare-package</phase>
                        <goals>
                            <goal>single</goal>
                        </goals>
                        <configuration>
                            <descriptors>
                                <descriptor>${basedir}/assembly/core-jar.xml</descriptor>
                            </descriptors>
                            <appendAssemblyId>false</appendAssemblyId>
                            <finalName>ignite-core-${ignite.version}</finalName>
                        </configuration>
                    </execution>

                    <execution>
                        <id>dependencies</id>
                        <phase>prepare-package</phase>
                        <goals>
                            <goal>single</goal>
                        </goals>
                        <configuration>
                            <descriptors>
<<<<<<< HEAD
                                <descriptor>${basedir}/assembly/dependencies-${gridgain.edition}.xml</descriptor>
=======
                                <descriptor>${basedir}/assembly/dependencies-${ignite.edition}.xml</descriptor>
>>>>>>> fb922fd5
                            </descriptors>
                            <outputDirectory>${basedir}</outputDirectory>
                            <finalName>libs</finalName>
                            <appendAssemblyId>false</appendAssemblyId>
                        </configuration>
                    </execution>

                    <execution>
                        <id>dependencies-optional</id>
                        <phase>prepare-package</phase>
                        <goals>
                            <goal>single</goal>
                        </goals>
                        <configuration>
                            <descriptors>
<<<<<<< HEAD
                                <descriptor>${basedir}/assembly/dependencies-optional-${gridgain.edition}.xml</descriptor>
=======
                                <descriptor>${basedir}/assembly/dependencies-optional-${ignite.edition}.xml</descriptor>
>>>>>>> fb922fd5
                            </descriptors>
                            <outputDirectory>${basedir}/libs</outputDirectory>
                            <finalName>optional</finalName>
                            <appendAssemblyId>false</appendAssemblyId>
                        </configuration>
                    </execution>

                    <execution>
                        <id>dependencies-visor-console</id>
                        <phase>prepare-package</phase>
                        <goals>
                            <goal>single</goal>
                        </goals>
                        <configuration>
                            <descriptors>
                                <descriptor>${basedir}/assembly/dependencies-visor-console.xml</descriptor>
                            </descriptors>
                            <outputDirectory>${basedir}/bin</outputDirectory>
                            <finalName>include</finalName>
                            <appendAssemblyId>false</appendAssemblyId>
                        </configuration>
                    </execution>

                    <execution>
                        <id>release</id>
                        <phase>prepare-package</phase>
                        <goals>
                            <goal>single</goal>
                        </goals>
                        <configuration>
                            <descriptors>
                                <descriptor>assembly/release-${ignite.edition}.xml</descriptor>
                            </descriptors>
                            <finalName>release-package</finalName>
                            <appendAssemblyId>false</appendAssemblyId>
                        </configuration>
                    </execution>
                </executions>
            </plugin>

            <plugin>
                <groupId>org.apache.maven.plugins</groupId>
                <artifactId>maven-source-plugin</artifactId>
                <version>2.2.1</version>
                <executions>
                    <execution>
                        <id>source</id>
                        <goals>
                            <goal>jar-no-fork</goal>
                        </goals>
                        <phase>package</phase>
                        <configuration>
                            <excludeResources>true</excludeResources>
                        </configuration>
                    </execution>
                </executions>
            </plugin>

            <plugin>
                <groupId>org.codehaus.mojo</groupId>
                <artifactId>flatten-maven-plugin</artifactId>
                <version>1.0.0-beta-3</version>

                <configuration>
                    <flattenMode>minimum</flattenMode>
                    <flattenedPomFilename>pom-installed.xml</flattenedPomFilename>
                </configuration>

                <executions>
                    <!-- enable flattening -->
                    <execution>
                        <id>flatten</id>
                        <phase>process-resources</phase>
                        <goals>
                            <goal>flatten</goal>
                        </goals>
                    </execution>

                    <!-- ensure proper cleanup before start -->
                    <execution>
                        <id>flatten.clean.before</id>
                        <phase>clean</phase>
                        <goals>
                            <goal>clean</goal>
                        </goals>
                    </execution>
                </executions>
            </plugin>

            <!-- ensure proper cleanup after install -->
            <plugin>
                <groupId>org.apache.maven.plugins</groupId>
                <artifactId>maven-clean-plugin</artifactId>
                <inherited>false</inherited>
                <executions>
                    <execution>
                        <id>flatten.clean.after</id>
                        <phase>install</phase>
                        <goals>
                            <goal>clean</goal>
                        </goals>
                        <configuration>
                            <filesets>
                                <fileset>
                                    <directory>${project.basedir}</directory>
                                    <includes>
                                        <include>**/pom-installed.xml</include>
                                    </includes>
                                </fileset>
                            </filesets>
                        </configuration>
                    </execution>
                </executions>
            </plugin>

            <plugin>
                <groupId>org.apache.maven.plugins</groupId>
                <artifactId>maven-install-plugin</artifactId>
                <version>2.5.2</version>
                <inherited>false</inherited>
                <configuration>
                    <skip>true</skip>
                </configuration>
            </plugin>
        </plugins>
    </build>

    <profiles>
        <profile>
            <id>test</id>
            <build>
                <plugins>
                    <plugin>
                        <groupId>org.apache.maven.plugins</groupId>
                        <artifactId>maven-assembly-plugin</artifactId>
                        <version>2.4</version>
                        <inherited>false</inherited>
                        <executions>
                            <execution>
                                <id>test</id>
                                <phase>prepare-package</phase>
                                <goals>
                                    <goal>single</goal>
                                </goals>
                                <configuration>
                                    <descriptors>
                                        <descriptor>assembly/test.xml</descriptor>
                                    </descriptors>
                                    <outputDirectory>${basedir}</outputDirectory>
                                    <finalName>libs</finalName>
                                    <appendAssemblyId>false</appendAssemblyId>
                                    <runOnlyAtExecutionRoot>true</runOnlyAtExecutionRoot>
                                </configuration>
                            </execution>
                        </executions>
                    </plugin>
                </plugins>
            </build>
        </profile>

        <profile>
            <id>surefire-fork-count-1</id>
            <activation>
                <property>
                    <!-- To activate this profile set the following property. -->
                    <name>FORK_COUNT_SET_TO_1</name>
                </property>
            </activation>
            <build>
                <plugins>
                    <plugin>
                        <groupId>org.apache.maven.plugins</groupId>
                        <artifactId>maven-surefire-plugin</artifactId>
                        <version>2.17</version>
                        <configuration>
                            <forkCount>1</forkCount>
                        </configuration>
                    </plugin>
                </plugins>
            </build>
        </profile>

        <profile>
            <id>clean-libs</id>
            <activation>
                <activeByDefault>true</activeByDefault>
            </activation>
            <build>
                <plugins>
                    <plugin>
                        <groupId>org.apache.maven.plugins</groupId>
                        <artifactId>maven-clean-plugin</artifactId>
                        <executions>
                            <execution>
                                <phase>clean</phase>
                                <goals>
                                    <goal>clean</goal>
                                </goals>
                                <configuration>
                                    <filesets>
                                        <fileset>
                                            <directory>libs</directory>
                                        </fileset>

                                        <fileset>
                                            <directory>bin/include/visor-common</directory>
                                        </fileset>

                                        <fileset>
                                            <directory>bin/include/visorcmd</directory>
                                        </fileset>

                                        <fileset>
                                            <directory>bin/include/visorui</directory>
                                        </fileset>
                                    </filesets>
                                </configuration>
                            </execution>
                        </executions>
                    </plugin>
                </plugins>
            </build>
        </profile>

        <profile>
            <id>release</id>
            <activation>
                <activeByDefault>true</activeByDefault>
            </activation>
            <build>
                <plugins>
                    <plugin>
                        <groupId>org.apache.maven.plugins</groupId>
                        <artifactId>maven-javadoc-plugin</artifactId>
                        <version>2.9.1</version>
                        <executions>
                            <execution>
                                <id>module-javadoc</id>
                                <goals>
                                    <goal>jar</goal>
                                </goals>
                                <phase>package</phase>
                                <configuration>
                                    <taglets>
                                        <taglet>
                                            <tagletClass>org.apache.ignite.tools.javadoc.IgniteLinkTaglet</tagletClass>
                                            <tagletArtifact>
                                                <groupId>org.apache.ignite</groupId>
                                                <artifactId>ignite-tools</artifactId>
                                                <version>${ignite.version}</version>
                                            </tagletArtifact>
                                        </taglet>
                                    </taglets>
                                    <doctitle>Ignite ${ignite.version}</doctitle>
                                    <windowtitle>Ignite ${ignite.version}</windowtitle>
                                    <breakiterator>true</breakiterator>
                                    <verbose>true</verbose>
                                    <show>protected</show>
                                    <use>true</use>
                                    <author>false</author>
                                    <version>false</version>
                                    <source>1.7</source>
                                    <links>
                                        <link>http://docs.oracle.com/javase/7/docs/api/</link>
                                        <link>http://hadoop.apache.org/docs/current/api/</link>
                                    </links>
                                    <stylesheetfile>${project.basedir}/${parent.relativePath}/assembly/docfiles/javadoc.css</stylesheetfile>
                                    <groups>
                                        <group>
                                            <title>Common Grid APIs</title>
                                            <packages>org.apache.ignite:org.apache.ignite.cluster:org.apache.ignite.lifecycle:org.apache.ignite.configuration:org.apache.ignite.spi:org.apache.ignite.lang:org.apache.ignite.resources:org.apache.ignite.thread:org.apache.ignite.product:org.apache.ignite.scheduler</packages>
                                        </group>
                                        <group>
                                            <title>Messaging APIs</title>
                                            <packages>org.apache.ignite.messaging</packages>
                                        </group>
                                        <group>
                                            <title>Event Notification APIs</title>
                                            <packages>org.apache.ignite.events</packages>
                                        </group>
                                        <group>
                                            <title>Compute Grid APIs</title>
                                            <packages>org.apache.ignite.compute:org.apache.ignite.compute.gridify</packages>
                                        </group>
                                        <group>
                                            <title>Data Grid APIs</title>
                                            <packages>org.apache.ignite.cache:org.apache.ignite.transactions:org.apache.ignite.cache.datastructures:org.apache.ignite.cache.cloner:org.apache.ignite.cache.store:org.apache.ignite.cache.store.hibernate:org.apache.ignite.cache.store.jdbc:org.apache.ignite.cache.query:org.apache.ignite.cache.query.annotations:org.apache.ignite.cache.affinity:org.apache.ignite.cache.affinity.consistenthash:org.apache.ignite.cache.affinity.rendezvous:org.apache.ignite.cache.affinity.fair:org.apache.ignite.cache.eviction:org.apache.ignite.cache.eviction.fifo:org.apache.ignite.cache.eviction.ggfs:org.apache.ignite.cache.eviction.lru:org.apache.ignite.cache.eviction.random:org.apache.ignite.cache.jta:org.apache.ignite.cache.jta.jndi:org.apache.ignite.cache.jta.reflect:org.apache.ignite.cache.websession:org.apache.ignite.cache.hibernate:org.apache.ignite.dataload</packages>
                                        </group>
                                        <group>
                                            <title>Hadoop Accelerator APIs</title>
                                            <packages>org.apache.ignite.fs:org.apache.ignite.fs.hadoop:org.apache.ignite.fs.hadoop.v1:org.apache.ignite.fs.hadoop.v2:org.apache.ignite.fs.mapreduce:org.apache.ignite.fs.mapreduce.records:org.apache.ignite.hadoop</packages>
                                        </group>
                                        <group>
                                            <title>Streaming APIs</title>
                                            <packages>org.apache.ignite.streamer:org.apache.ignite.streamer.router:org.apache.ignite.streamer.window:org.apache.ignite.streamer.index:org.apache.ignite.streamer.index.hash:org.apache.ignite.streamer.index.tree</packages>
                                        </group>
                                        <group>
                                            <title>Security APIs</title>
                                            <packages>org.apache.ignite.plugin.security</packages>
                                        </group>
                                        <group>
                                            <title>Distributed Services APIs</title>
                                            <packages>org.apache.ignite.managed</packages>
                                        </group>
                                        <group>
                                            <title>MXBeans classes</title>
                                            <packages>org.apache.ignite.mbean:org.apache.ignite.mxbean</packages>
                                        </group>
                                        <group>
                                            <title>JDBC Driver</title>
                                            <packages>org.apache.ignite.jdbc</packages>
                                        </group>
                                        <group>
                                            <title>SPI: CheckPoint</title>
                                            <packages>org.apache.ignite.spi.checkpoint:org.apache.ignite.spi.checkpoint.jdbc:org.apache.ignite.spi.checkpoint.s3:org.apache.ignite.spi.checkpoint.cache:org.apache.ignite.spi.checkpoint.noop:org.apache.ignite.spi.checkpoint.sharedfs</packages>
                                        </group>
                                        <group>
                                            <title>SPI: Collision</title>
                                            <packages>org.apache.ignite.spi.collision:org.apache.ignite.spi.collision.fifoqueue:org.apache.ignite.spi.collision.jobstealing:org.apache.ignite.spi.collision.noop:org.apache.ignite.spi.collision.priorityqueue</packages>
                                        </group>
                                        <group>
                                            <title>SPI: Indexing</title>
                                            <packages>org.apache.ignite.spi.indexing:org.apache.ignite.spi.indexing.h2</packages>
                                        </group>
                                        <group>
                                            <title>SPI: Load Balancing</title>
                                            <packages>org.apache.ignite.spi.loadbalancing:org.apache.ignite.spi.loadbalancing.adaptive:org.apache.ignite.spi.loadbalancing.weightedrandom:org.apache.ignite.spi.loadbalancing.roundrobin</packages>
                                        </group>
                                        <group>
                                            <title>SPI: Communication</title>
                                            <packages>org.apache.ignite.spi.communication:org.apache.ignite.spi.communication.tcp</packages>
                                        </group>
                                        <group>
                                            <title>SPI: Deployment</title>
                                            <packages>org.apache.ignite.spi.deployment:org.apache.ignite.spi.deployment.local:org.apache.ignite.spi.deployment.uri</packages>
                                        </group>
                                        <group>
                                            <title>SPI: Swap Space</title>
                                            <packages>org.apache.ignite.spi.swapspace:org.apache.ignite.spi.swapspace.file:org.apache.ignite.spi.swapspace.noop</packages>
                                        </group>
                                        <group>
                                            <title>SPI: Discovery</title>
                                            <packages>org.apache.ignite.spi.discovery:org.apache.ignite.spi.discovery.tcp:org.apache.ignite.spi.discovery.tcp.ipfinder:org.apache.ignite.spi.discovery.tcp.ipfinder.s3:org.apache.ignite.spi.discovery.tcp.ipfinder.jdbc:org.apache.ignite.spi.discovery.tcp.ipfinder.sharedfs:org.apache.ignite.spi.discovery.tcp.ipfinder.multicast:org.apache.ignite.spi.discovery.tcp.ipfinder.vm:org.apache.ignite.spi.discovery.tcp.metricsstore:org.apache.ignite.spi.discovery.tcp.metricsstore.s3:org.apache.ignite.spi.discovery.tcp.metricsstore.jdbc:org.apache.ignite.spi.discovery.tcp.metricsstore.sharedfs:org.apache.ignite.spi.discovery.tcp.metricsstore.vm</packages>
                                        </group>
                                        <group>
                                            <title>SPI: Failover</title>
                                            <packages>org.apache.ignite.spi.failover:org.apache.ignite.spi.failover.never:org.apache.ignite.spi.failover.jobstealing:org.apache.ignite.spi.failover.always</packages>
                                        </group>
                                        <group>
                                            <title>SPI: Event Storage</title>
                                            <packages>org.apache.ignite.spi.eventstorage:org.apache.ignite.spi.eventstorage.memory</packages>
                                        </group>
                                        <group>
                                            <title>Segmentation Detection</title>
                                            <packages>org.apache.ignite.plugin.segmentation</packages>
                                        </group>
                                        <group>
                                            <title>Ignite plugin API</title>
                                            <packages>org.apache.ignite.plugin:org.apache.ignite.plugin.extensions:org.apache.ignite.plugin.extensions.communication:org.apache.ignite.plugin.extensions.discovery:org.apache.ignite.visor.plugin</packages>
                                        </group>
                                        <group>
                                            <title>Logging</title>
                                            <packages>org.apache.ignite.logger:org.apache.ignite.logger.log4j:org.apache.ignite.logger.java:org.apache.ignite.logger.tomcat:org.apache.ignite.logger.jcl:org.apache.ignite.logger.slf4j:org.apache.ignite.logger.jboss</packages>
                                        </group>
                                        <group>
                                            <title>Loaders</title>
                                            <packages>org.apache.ignite.startup:org.apache.ignite.startup.cmdline:org.apache.ignite.startup.servlet:org.apache.ignite.startup.tomcat</packages>
                                        </group>
                                        <group>
                                            <title>Marshallers</title>
                                            <packages>org.apache.ignite.marshaller:org.apache.ignite.marshaller.optimized:org.apache.ignite.marshaller.jdk</packages>
                                        </group>
                                    </groups>
                                    <header>
                                        <![CDATA[
                                    Ignite - In-Memory Data Fabric
                                ]]>
                                    </header>
                                    <bottom>
                                        <![CDATA[
                                    <table width="100%" border="0" cellspacing=0 cellpadding=0 style="padding: 5px">
                                    <tr>
                                        <td>
                                            <table style="padding-left: 0; margin: 0">
                                                <tbody style="padding: 0; margin: 0">
                                                    <tr style="padding: 0; margin: 0">
                                                        <td>
                                                            <a target=_blank href="https://incubator.apache.org/projects/ignite.html"><nobr>2015 Copyright &#169; Apache Software Foundation</nobr></a>
                                                        </td>
                                                    </tr>
                                                </tbody>
                                            </table>
                                        </td>
                                        <td width="100%" align="right" valign="center">
                                            <table border=0 cellspacing=0 cellpadding=0>
                                            <tr>
                                                <td>
                                                    <nobr>Follow us:&nbsp;&nbsp;</nobr>
                                                </td>
                                                <td style="padding-right: 5px">
                                                    <a class='img_link' target=twitter href='http://www.twitter.com/gridgain'>
                                                        <img border=0 align=absmiddle src='http://www.gridgain.com/images/twitter_bw.png' alt='Follow GridGain on Twitter'/>
                                                    </a>
                                                </td>
                                                <td style="padding-right: 5px">
                                                    <a class='img_link' target=vimeo href='http://www.vimeo.com/gridgain'>
                                                        <img border=0 align=absmiddle src='http://www.gridgain.com/images/vimeo_bw.png' alt='Follow GridGain on Vimeo'/>
                                                    </a>
                                                </td>
                                            </tr>
                                            </table>
                                        </td>
                                    </tr>
                                    <tr>
                                        <td colspan="2" valign="top" align="left">
                                            <table style="padding-left: 0; margin: 0">
                                                <tbody style="padding: 0; margin: 0">
                                                    <tr style="padding: 0; margin: 0">
                                                        <td>
                                                            <b>Ignite Fabric</b>
                                                        </td>
                                                        <td>:&nbsp;&nbsp;
                                                            ver. <strong>${ignite.version}</strong>
                                                        </td>
                                                    </tr>
                                                    <tr style="padding: 0; margin: 0">
                                                        <td>
                                                            <b>Release Date</b>
                                                        </td>
                                                        <td>:&nbsp;&nbsp;
                                                            ${maven.build.timestamp}
                                                        </td>
                                                    </tr>
                                                </tbody>
                                            </table>
                                        </td>
                                    </tr>
                                    </table>
                                ]]>
                                    </bottom>
                                </configuration>
                            </execution>

                            <execution>
                                <id>core-javadoc</id>
                                <goals>
                                    <goal>aggregate</goal>
                                </goals>
                                <phase>prepare-package</phase>
                                <configuration>
                                    <taglets>
                                        <taglet>
                                            <tagletClass>org.apache.ignite.tools.javadoc.IgniteLinkTaglet</tagletClass>
                                            <tagletArtifact>
                                                <groupId>org.apache.ignite</groupId>
                                                <artifactId>ignite-tools</artifactId>
                                                <version>${ignite.version}</version>
                                            </tagletArtifact>
                                        </taglet>
                                    </taglets>
                                    <reportOutputDirectory>${basedir}/target/javadoc</reportOutputDirectory>
                                    <destDir>core</destDir>
                                    <doctitle>Ignite ${ignite.version}</doctitle>
                                    <windowtitle>Ignite ${ignite.version}</windowtitle>
                                    <breakiterator>true</breakiterator>
                                    <verbose>true</verbose>
                                    <show>protected</show>
                                    <use>true</use>
                                    <author>false</author>
                                    <version>false</version>
                                    <source>1.7</source>
                                    <links>
                                        <link>http://docs.oracle.com/javase/7/docs/api/</link>
                                        <link>http://hadoop.apache.org/docs/current/api/</link>
                                    </links>
                                    <stylesheetfile>${basedir}/assembly/docfiles/javadoc.css</stylesheetfile>
<<<<<<< HEAD
                                    <excludePackageNames>com.*:org.jetbrains.*:org.pcollections:*.jdk8:*.tests:*.tools:*.typedef:*.examples:*.client:*.kernal:*.internal:*.util:*.dr:*.compute.gridify.aop:*.spi.authentication:*.spi.securesession:*.spi.discovery.tcp.messages:*.spi.discovery.tcp.internal:*.spi.deployment.uri.scanners:*.spi.deployment.uri.tasks:*.spi.indexing.h2.opt:org.apache.ignite.portables</excludePackageNames>
=======
                                    <excludePackageNames>com.*:org.jetbrains.*:org.pcollections:*.jdk8:*.tests:*.tools:*.typedef:*.examples:*.client:*.kernal:*.internal:*.util:*.dr:*.compute.gridify.aop:*.spi.authentication:*.spi.securesession:*.spi.discovery.tcp.messages:*.spi.discovery.tcp.internal:*.spi.deployment.uri.scanners:*.spi.deployment.uri.tasks:*.spi.indexing.h2.opt:org.apache.ignite.portables:org.apache.ignite.yardstick</excludePackageNames>
>>>>>>> fb922fd5
                                    <groups>
                                        <group>
                                            <title>Common Grid APIs</title>
                                            <packages>org.apache.ignite:org.apache.ignite.cluster:org.apache.ignite.lifecycle:org.apache.ignite.configuration:org.apache.ignite.spi:org.apache.ignite.lang:org.apache.ignite.resources:org.apache.ignite.thread:org.apache.ignite.product:org.apache.ignite.scheduler</packages>
                                        </group>
                                        <group>
                                            <title>Messaging APIs</title>
                                            <packages>org.apache.ignite.messaging</packages>
                                        </group>
                                        <group>
                                            <title>Event Notification APIs</title>
                                            <packages>org.apache.ignite.events</packages>
                                        </group>
                                        <group>
                                            <title>Compute Grid APIs</title>
                                            <packages>org.apache.ignite.compute:org.apache.ignite.compute.gridify</packages>
                                        </group>
                                        <group>
                                            <title>Data Grid APIs</title>
                                            <packages>org.apache.ignite.cache:org.apache.ignite.transactions:org.apache.ignite.cache.datastructures:org.apache.ignite.cache.cloner:org.apache.ignite.cache.store:org.apache.ignite.cache.store.hibernate:org.apache.ignite.cache.store.jdbc:org.apache.ignite.cache.query:org.apache.ignite.cache.query.annotations:org.apache.ignite.cache.affinity:org.apache.ignite.cache.affinity.consistenthash:org.apache.ignite.cache.affinity.rendezvous:org.apache.ignite.cache.affinity.fair:org.apache.ignite.cache.eviction:org.apache.ignite.cache.eviction.fifo:org.apache.ignite.cache.eviction.ggfs:org.apache.ignite.cache.eviction.lru:org.apache.ignite.cache.eviction.random:org.apache.ignite.cache.jta:org.apache.ignite.cache.jta.jndi:org.apache.ignite.cache.jta.reflect:org.apache.ignite.cache.websession:org.apache.ignite.cache.hibernate:org.apache.ignite.dataload</packages>
                                        </group>
                                        <group>
                                            <title>Hadoop Accelerator APIs</title>
                                            <packages>org.apache.ignite.fs:org.apache.ignite.fs.hadoop:org.apache.ignite.fs.hadoop.v1:org.apache.ignite.fs.hadoop.v2:org.apache.ignite.fs.mapreduce:org.apache.ignite.fs.mapreduce.records:org.apache.ignite.hadoop</packages>
                                        </group>
                                        <group>
                                            <title>Streaming APIs</title>
                                            <packages>org.apache.ignite.streamer:org.apache.ignite.streamer.router:org.apache.ignite.streamer.window:org.apache.ignite.streamer.index:org.apache.ignite.streamer.index.hash:org.apache.ignite.streamer.index.tree</packages>
                                        </group>
                                        <group>
                                            <title>Security APIs</title>
                                            <packages>org.apache.ignite.plugin.security</packages>
                                        </group>
                                        <group>
                                            <title>Distributed Services APIs</title>
                                            <packages>org.apache.ignite.managed</packages>
                                        </group>
                                        <group>
                                            <title>JDBC Driver</title>
                                            <packages>org.apache.ignite.jdbc</packages>
                                        </group>
                                        <group>
                                            <title>MXBeans classes</title>
                                            <packages>org.apache.ignite.mbean:org.apache.ignite.mxbean</packages>
                                        </group>
                                        <group>
                                            <title>SPI: CheckPoint</title>
                                            <packages>org.apache.ignite.spi.checkpoint:org.apache.ignite.spi.checkpoint.jdbc:org.apache.ignite.spi.checkpoint.s3:org.apache.ignite.spi.checkpoint.cache:org.apache.ignite.spi.checkpoint.noop:org.apache.ignite.spi.checkpoint.sharedfs</packages>
                                        </group>
                                        <group>
                                            <title>SPI: Collision</title>
                                            <packages>org.apache.ignite.spi.collision:org.apache.ignite.spi.collision.fifoqueue:org.apache.ignite.spi.collision.jobstealing:org.apache.ignite.spi.collision.noop:org.apache.ignite.spi.collision.priorityqueue</packages>
                                        </group>
                                        <group>
                                            <title>SPI: Indexing</title>
                                            <packages>org.apache.ignite.spi.indexing:org.apache.ignite.spi.indexing.h2</packages>
                                        </group>
                                        <group>
                                            <title>SPI: Load Balancing</title>
                                            <packages>org.apache.ignite.spi.loadbalancing:org.apache.ignite.spi.loadbalancing.adaptive:org.apache.ignite.spi.loadbalancing.weightedrandom:org.apache.ignite.spi.loadbalancing.roundrobin</packages>
                                        </group>
                                        <group>
                                            <title>SPI: Communication</title>
                                            <packages>org.apache.ignite.spi.communication:org.apache.ignite.spi.communication.tcp</packages>
                                        </group>
                                        <group>
                                            <title>SPI: Deployment</title>
                                            <packages>org.apache.ignite.spi.deployment:org.apache.ignite.spi.deployment.local:org.apache.ignite.spi.deployment.uri</packages>
                                        </group>
                                        <group>
                                            <title>SPI: Swap Space</title>
                                            <packages>org.apache.ignite.spi.swapspace:org.apache.ignite.spi.swapspace.file:org.apache.ignite.spi.swapspace.noop</packages>
                                        </group>
                                        <group>
                                            <title>SPI: Discovery</title>
                                            <packages>org.apache.ignite.spi.discovery:org.apache.ignite.spi.discovery.tcp:org.apache.ignite.spi.discovery.tcp.ipfinder:org.apache.ignite.spi.discovery.tcp.ipfinder.s3:org.apache.ignite.spi.discovery.tcp.ipfinder.jdbc:org.apache.ignite.spi.discovery.tcp.ipfinder.sharedfs:org.apache.ignite.spi.discovery.tcp.ipfinder.multicast:org.apache.ignite.spi.discovery.tcp.ipfinder.vm:org.apache.ignite.spi.discovery.tcp.metricsstore:org.apache.ignite.spi.discovery.tcp.metricsstore.s3:org.apache.ignite.spi.discovery.tcp.metricsstore.jdbc:org.apache.ignite.spi.discovery.tcp.metricsstore.sharedfs:org.apache.ignite.spi.discovery.tcp.metricsstore.vm</packages>
                                        </group>
                                        <group>
                                            <title>SPI: Failover</title>
                                            <packages>org.apache.ignite.spi.failover:org.apache.ignite.spi.failover.never:org.apache.ignite.spi.failover.jobstealing:org.apache.ignite.spi.failover.always</packages>
                                        </group>
                                        <group>
                                            <title>SPI: Event Storage</title>
                                            <packages>org.apache.ignite.spi.eventstorage:org.apache.ignite.spi.eventstorage.memory</packages>
                                        </group>
                                        <group>
                                            <title>Segmentation Detection</title>
                                            <packages>org.apache.ignite.plugin.segmentation</packages>
                                        </group>
                                        <group>
                                            <title>Ignite plugin API</title>
                                            <packages>org.apache.ignite.plugin:org.apache.ignite.plugin.extensions:org.apache.ignite.plugin.extensions.communication:org.apache.ignite.plugin.extensions.discovery:org.apache.ignite.visor.plugin</packages>
                                        </group>
                                        <group>
                                            <title>Logging</title>
                                            <packages>org.apache.ignite.logger:org.apache.ignite.logger.log4j:org.apache.ignite.logger.java:org.apache.ignite.logger.tomcat:org.apache.ignite.logger.jcl:org.apache.ignite.logger.slf4j:org.apache.ignite.logger.jboss</packages>
                                        </group>
                                        <group>
                                            <title>Loaders</title>
                                            <packages>org.apache.ignite.startup:org.apache.ignite.startup.cmdline:org.apache.ignite.startup.servlet:org.apache.ignite.startup.tomcat</packages>
                                        </group>
                                        <group>
                                            <title>Marshallers</title>
                                            <packages>org.apache.ignite.marshaller:org.apache.ignite.marshaller.optimized:org.apache.ignite.marshaller.jdk</packages>
                                        </group>
                                        <group>
                                            <title>Visor Plugins</title>
                                            <packages>org.gridgain.visor.plugin</packages>
                                        </group>
                                        <group>
                                            <title>Spring Caching</title>
                                            <packages>org.apache.ignite.cache.spring</packages>
                                        </group>
                                        <group>
                                            <title>Interop</title>
                                            <packages>org.apache.ignite.interop</packages>
                                        </group>
                                    </groups>
                                    <header>
                                        <![CDATA[
                                    GridGain - In-Memory Data Fabric
                                ]]>
                                    </header>
                                    <bottom>
                                        <![CDATA[
                                    <table width="100%" border="0" cellspacing=0 cellpadding=0 style="padding: 5px">
                                    <tr>
                                        <td>
                                            <table style="padding-left: 0; margin: 0">
                                                <tbody style="padding: 0; margin: 0">
                                                    <tr style="padding: 0; margin: 0">
                                                        <td>
                                                            <a target=_blank href="https://incubator.apache.org/projects/ignite.html"><nobr>2015 Copyright &#169; Apache Software Foundation</nobr></a>
                                                        </td>
                                                    </tr>
                                                </tbody>
                                            </table>
                                        </td>
                                        <td width="100%" align="right" valign="center">
                                            <table border=0 cellspacing=0 cellpadding=0>
                                            <tr>
                                                <td>
                                                    <nobr>Follow us:&nbsp;&nbsp;</nobr>
                                                </td>
                                                <td style="padding-right: 5px">
                                                    <a class='img_link' target=twitter href='http://www.twitter.com/gridgain'>
                                                        <img border=0 align=absmiddle src='http://www.gridgain.com/images/twitter_bw.png' alt='Follow GridGain on Twitter'/>
                                                    </a>
                                                </td>
                                                <td style="padding-right: 5px">
                                                    <a class='img_link' target=vimeo href='http://www.vimeo.com/gridgain'>
                                                        <img border=0 align=absmiddle src='http://www.gridgain.com/images/vimeo_bw.png' alt='Follow GridGain on Vimeo'/>
                                                    </a>
                                                </td>
                                            </tr>
                                            </table>
                                        </td>
                                    </tr>
                                    <tr>
                                        <td colspan="2" valign="top" align="left">
                                            <table style="padding-left: 0; margin: 0">
                                                <tbody style="padding: 0; margin: 0">
                                                    <tr style="padding: 0; margin: 0">
                                                        <td>
                                                            <b>GridGain Fabric</b>
                                                        </td>
                                                        <td>:&nbsp;&nbsp;
                                                            ver. <strong>${ignite.version}</strong>
                                                        </td>
                                                    </tr>
                                                    <tr style="padding: 0; margin: 0">
                                                        <td>
                                                            <b>Release Date</b>
                                                        </td>
                                                        <td>:&nbsp;&nbsp;
                                                            ${maven.build.timestamp}
                                                        </td>
                                                    </tr>
                                                </tbody>
                                            </table>
                                        </td>
                                    </tr>
                                    </table>
                                ]]>
                                    </bottom>
                                </configuration>
                            </execution>

                            <execution>
                                <id>client-javadoc</id>
                                <goals>
                                    <goal>aggregate</goal>
                                </goals>
                                <phase>prepare-package</phase>
                                <configuration>
                                    <taglets>
                                        <taglet>
                                            <tagletClass>org.apache.ignite.tools.javadoc.IgniteLinkTaglet</tagletClass>
                                            <tagletArtifact>
                                                <groupId>org.apache.ignite</groupId>
                                                <artifactId>ignite-tools</artifactId>
                                                <version>${ignite.version}</version>
                                            </tagletArtifact>
                                        </taglet>
                                    </taglets>
                                    <reportOutputDirectory>${basedir}/target/javadoc</reportOutputDirectory>
                                    <destDir>client</destDir>
                                    <doctitle>Ignite ${ignite.version} - Java Client</doctitle>
                                    <windowtitle>Ignite ${ignite.version} - Java Client</windowtitle>
                                    <breakiterator>true</breakiterator>
                                    <verbose>true</verbose>
                                    <show>protected</show>
                                    <use>true</use>
                                    <author>false</author>
                                    <version>false</version>
                                    <source>1.7</source>
                                    <links>
                                        <link>http://docs.oracle.com/javase/7/docs/api/</link>
                                    </links>
                                    <stylesheetfile>${basedir}/assembly/docfiles/javadoc.css</stylesheetfile>
                                    <subpackages>org.apache.ignite.client</subpackages>
                                    <additionalparam>-exclude
                                        org.apache.ignite.client.impl:org.apache.ignite.client.util:org.apache.ignite.client.router.impl</additionalparam>
                                    <groups>
                                        <group>
                                            <title>Client APIs</title>
                                            <packages>org.apache.ignite.client:org.apache.ignite.client.balancer:org.apache.ignite.client.ssl:org.apache.ignite.client.hadoop:org.apache.ignite.client.hadoop.counter</packages>
                                        </group>
                                        <group>
                                            <title>Router APIs</title>
                                            <packages>org.apache.ignite.client.router</packages>
                                        </group>
                                        <group>
                                            <title>Marshallers</title>
                                            <packages>org.apache.ignite.client.marshaller:org.apache.ignite.client.marshaller.jdk:org.apache.ignite.client.marshaller.optimized:org.apache.ignite.client.marshaller.portable</packages>
                                        </group>
                                    </groups>
                                    <header>
                                        <![CDATA[
                                    Java Client
                                    <br>
                                    GridGain ver. <b>${ignite.version}</b>
                                ]]>
                                    </header>
                                    <bottom>
                                        <![CDATA[
                                    <table width="100%" border="0">
                                        <tr>
                                            <td>
                                                <nobr>GridGain&#153; - Java Client, ver. <strong>${ignite.version}</strong></nobr>
                                                <br>
                                                <a target=_blank href="https://incubator.apache.org/projects/ignite.html"><nobr>2015 Copyright &#169; Apache Software Foundation</nobr></a>
                                            </td>
                                            <td width="100%" align="right" valign="center">
                                                <table border=0>
                                                <tr>
                                                    <td>
                                                        <nobr>Follow us:&nbsp;&nbsp;</nobr>
                                                    </td>
                                                    <td style="padding-right: 5px">
                                                        <a class='img_link' target=twitter href='http://www.twitter.com/gridgain'>
                                                            <img border=0 align=absmiddle src='http://www.gridgain.com/images/twitter_bw.png' alt='Follow GridGain on Twitter'/>
                                                        </a>
                                                    </td>
                                                    <td style="padding-right: 5px">
                                                        <a class='img_link' target=vimeo href='http://www.vimeo.com/gridgain'>
                                                            <img border=0 align=absmiddle src='http://www.gridgain.com/images/vimeo_bw.png' alt='Follow GridGain on Vimeo'/>
                                                        </a>
                                                    </td>
                                                </tr>
                                                </table>
                                            </td>
                                        </tr>
                                    </table>
                                ]]>
                                    </bottom>
                                </configuration>
                            </execution>
                        </executions>
                    </plugin>

                    <plugin>
                        <groupId>org.apache.maven.plugins</groupId>
                        <artifactId>maven-antrun-plugin</artifactId>
                        <version>1.7</version>
                        <inherited>false</inherited>
                        <dependencies>
                            <dependency>
                                <groupId>org.apache.ignite</groupId>
                                <artifactId>ignite-tools</artifactId>
                                <version>${ignite.version}</version>
                            </dependency>
                        </dependencies>
                        <executions>
                            <execution>
                                <id>javadoc-postprocessing</id>
                                <goals>
                                    <goal>run</goal>
                                </goals>
                                <phase>prepare-package</phase>
                                <configuration>
                                    <target>
                                        <copy todir="${basedir}/target/javadoc/core">
                                            <fileset dir="assembly/docfiles">
                                                <include name="img/**"/>
                                                <include name="*.js"/>
                                            </fileset>
                                        </copy>

                                        <copy todir="${basedir}/target/javadoc/client">
                                            <fileset dir="assembly/docfiles">
                                                <include name="img/**"/>
                                                <include name="*.js"/>
                                            </fileset>
                                        </copy>

                                        <taskdef name="doctask"
                                                 classname="org.apache.ignite.tools.ant.beautifier.GridJavadocAntTask"/>

                                        <doctask css="dotted" dir="target/javadoc/core">
                                            <include name="**/*.html"/>
                                            <exclude name="overview-frame.html"/>
                                            <exclude name="allclasses-frame.html"/>
                                            <exclude name="**/class-use/*"/>
                                        </doctask>

                                        <doctask css="dotted" dir="target/javadoc/client">
                                            <include name="**/*.html"/>
                                            <exclude name="overview-frame.html"/>
                                            <exclude name="allclasses-frame.html"/>
                                            <exclude name="**/class-use/*"/>
                                        </doctask>
                                    </target>
                                </configuration>
                            </execution>

                            <execution>
                                <id>release-postprocessing</id>
                                <goals>
                                    <goal>run</goal>
                                </goals>
                                <phase>package</phase>
                                <configuration>
                                    <target>
                                        <replaceregexp byline="true">
                                            <regexp pattern='pushd "%~dp0"/\.\./\.\.(\s*&amp;::.+)?'/>
                                            <substitution expression='pushd "%~dp0"/..'/>
                                            <fileset dir="${basedir}/target/release-package/bin">
                                                <include name="**/*.bat"/>
                                            </fileset>
                                        </replaceregexp>

                                        <replaceregexp byline="true">
                                            <regexp pattern='IGNITE_HOME_TMP="\$\(dirname "\$\{IGNITE_HOME_TMP\}"\)"(\s*#.*)?'/>
                                            <substitution expression=""/>
                                            <fileset dir="${basedir}/target/release-package/bin">
                                                <include name="**/*.sh"/>
                                            </fileset>
                                        </replaceregexp>

                                        <replaceregexp byline="true">
                                            <regexp pattern='set SCRIPTS_HOME=%IGNITE_HOME%\\os\\bin(\s*&amp;::.*)?'/>
                                            <substitution expression='set SCRIPTS_HOME=%IGNITE_HOME%\\\\bin'/>
                                            <fileset dir="${basedir}/target/release-package/bin">
                                                <include name="**/*.bat"/>
                                            </fileset>
                                        </replaceregexp>

                                        <replaceregexp byline="true">
                                            <regexp pattern='SCRIPTS_HOME="\$\{IGNITE_HOME_TMP\}/os/bin"(\s*#.*)?'/>
                                            <substitution expression='SCRIPTS_HOME="$${IGNITE_HOME_TMP}/bin"'/>
                                            <fileset dir="${basedir}/target/release-package/bin">
                                                <include name="**/*.sh"/>
                                            </fileset>
                                        </replaceregexp>

                                        <replaceregexp byline="true">
                                            <regexp pattern='\. "\$\{SCRIPTS_HOME\}"/include/target-classpath.sh(\s*#.*)?'/>
                                            <substitution expression=""/>
                                            <fileset dir="${basedir}/target/release-package/bin">
                                                <include name="**/*.sh"/>
                                            </fileset>
                                        </replaceregexp>

                                        <replaceregexp byline="true">
                                            <regexp pattern='call "%SCRIPTS_HOME%\\include\\target-classpath.bat"(\s*&amp;::.*)?'/>
                                            <substitution expression=""/>
                                            <fileset dir="${basedir}/target/release-package/bin">
                                                <include name="**/*.bat"/>
                                            </fileset>
                                        </replaceregexp>

                                        <replaceregexp byline="true">
                                            <regexp pattern='ENABLE_ASSERTIONS=.*'/>
                                            <substitution expression="ENABLE_ASSERTIONS=&quot;0&quot;"/>
                                            <fileset dir="${basedir}/target/release-package/bin">
                                                <include name="**/*.sh"/>
                                            </fileset>
                                        </replaceregexp>

                                        <replaceregexp byline="true">
                                            <regexp pattern='ENABLE_ASSERTIONS=.*'/>
                                            <substitution expression="ENABLE_ASSERTIONS=0"/>
                                            <fileset dir="${basedir}/target/release-package/bin">
                                                <include name="**/*.bat"/>
                                            </fileset>
                                        </replaceregexp>

                                        <replace token="@sh.file.version" value="${ignite.version}">
                                            <fileset dir="${basedir}/target/release-package/bin">
                                                <include name="**/*.sh"/>
                                            </fileset>
                                        </replace>

                                        <replace token="@bat.file.version" value="${ignite.version}">
                                            <fileset dir="${basedir}/target/release-package/bin">
                                                <include name="**/*.bat"/>
                                            </fileset>
                                        </replace>

                                        <replace token="@xml.file.version" value="${ignite.version}">
                                            <fileset dir="${basedir}/target/release-package">
                                                <include name="**/*.xml"/>
                                            </fileset>
                                        </replace>

<<<<<<< HEAD
                                        <zip destfile="${basedir}/target/ignite-${gridgain.edition}-${ignite.version}.zip"
                                             encoding="UTF-8">
                                            <zipfileset dir="${basedir}/target/release-package"
                                                        prefix="ignite-${gridgain.edition}-${ignite.version}"
=======
                                        <zip destfile="${basedir}/target/ignite-${ignite.edition}-${ignite.version}.zip"
                                             encoding="UTF-8">
                                            <zipfileset dir="${basedir}/target/release-package"
                                                        prefix="ignite-${ignite.edition}-${ignite.version}"
>>>>>>> fb922fd5
                                                        filemode="755">
                                                <include name="**/*.sh"/>
                                                <include name="**/configure"/>
                                                <include name="**/install-sh"/>
                                                <include name="**/compile"/>
                                                <include name="**/missing"/>
                                            </zipfileset>
                                            <zipfileset dir="${basedir}/target/release-package"
<<<<<<< HEAD
                                                        prefix="ignite-${gridgain.edition}-${ignite.version}">
=======
                                                        prefix="ignite-${ignite.edition}-${ignite.version}">
>>>>>>> fb922fd5
                                                <exclude name="**/*.sh"/>
                                                <exclude name="**/configure"/>
                                                <exclude name="**/install-sh"/>
                                                <exclude name="**/compile"/>
                                                <exclude name="**/missing"/>
                                            </zipfileset>
                                        </zip>
                                    </target>
                                </configuration>
                            </execution>
                        </executions>
                    </plugin>
                </plugins>
            </build>
        </profile>

        <profile>
            <id>benchmarks</id>
            <modules>
                <module>modules/yardstick</module>
            </modules>
        </profile>
    </profiles>
</project><|MERGE_RESOLUTION|>--- conflicted
+++ resolved
@@ -327,11 +327,7 @@
                         </goals>
                         <configuration>
                             <descriptors>
-<<<<<<< HEAD
-                                <descriptor>${basedir}/assembly/dependencies-${gridgain.edition}.xml</descriptor>
-=======
                                 <descriptor>${basedir}/assembly/dependencies-${ignite.edition}.xml</descriptor>
->>>>>>> fb922fd5
                             </descriptors>
                             <outputDirectory>${basedir}</outputDirectory>
                             <finalName>libs</finalName>
@@ -347,11 +343,7 @@
                         </goals>
                         <configuration>
                             <descriptors>
-<<<<<<< HEAD
-                                <descriptor>${basedir}/assembly/dependencies-optional-${gridgain.edition}.xml</descriptor>
-=======
                                 <descriptor>${basedir}/assembly/dependencies-optional-${ignite.edition}.xml</descriptor>
->>>>>>> fb922fd5
                             </descriptors>
                             <outputDirectory>${basedir}/libs</outputDirectory>
                             <finalName>optional</finalName>
@@ -828,11 +820,7 @@
                                         <link>http://hadoop.apache.org/docs/current/api/</link>
                                     </links>
                                     <stylesheetfile>${basedir}/assembly/docfiles/javadoc.css</stylesheetfile>
-<<<<<<< HEAD
-                                    <excludePackageNames>com.*:org.jetbrains.*:org.pcollections:*.jdk8:*.tests:*.tools:*.typedef:*.examples:*.client:*.kernal:*.internal:*.util:*.dr:*.compute.gridify.aop:*.spi.authentication:*.spi.securesession:*.spi.discovery.tcp.messages:*.spi.discovery.tcp.internal:*.spi.deployment.uri.scanners:*.spi.deployment.uri.tasks:*.spi.indexing.h2.opt:org.apache.ignite.portables</excludePackageNames>
-=======
                                     <excludePackageNames>com.*:org.jetbrains.*:org.pcollections:*.jdk8:*.tests:*.tools:*.typedef:*.examples:*.client:*.kernal:*.internal:*.util:*.dr:*.compute.gridify.aop:*.spi.authentication:*.spi.securesession:*.spi.discovery.tcp.messages:*.spi.discovery.tcp.internal:*.spi.deployment.uri.scanners:*.spi.deployment.uri.tasks:*.spi.indexing.h2.opt:org.apache.ignite.portables:org.apache.ignite.yardstick</excludePackageNames>
->>>>>>> fb922fd5
                                     <groups>
                                         <group>
                                             <title>Common Grid APIs</title>
@@ -1259,17 +1247,10 @@
                                             </fileset>
                                         </replace>
 
-<<<<<<< HEAD
-                                        <zip destfile="${basedir}/target/ignite-${gridgain.edition}-${ignite.version}.zip"
-                                             encoding="UTF-8">
-                                            <zipfileset dir="${basedir}/target/release-package"
-                                                        prefix="ignite-${gridgain.edition}-${ignite.version}"
-=======
                                         <zip destfile="${basedir}/target/ignite-${ignite.edition}-${ignite.version}.zip"
                                              encoding="UTF-8">
                                             <zipfileset dir="${basedir}/target/release-package"
                                                         prefix="ignite-${ignite.edition}-${ignite.version}"
->>>>>>> fb922fd5
                                                         filemode="755">
                                                 <include name="**/*.sh"/>
                                                 <include name="**/configure"/>
@@ -1278,11 +1259,7 @@
                                                 <include name="**/missing"/>
                                             </zipfileset>
                                             <zipfileset dir="${basedir}/target/release-package"
-<<<<<<< HEAD
-                                                        prefix="ignite-${gridgain.edition}-${ignite.version}">
-=======
                                                         prefix="ignite-${ignite.edition}-${ignite.version}">
->>>>>>> fb922fd5
                                                 <exclude name="**/*.sh"/>
                                                 <exclude name="**/configure"/>
                                                 <exclude name="**/install-sh"/>
